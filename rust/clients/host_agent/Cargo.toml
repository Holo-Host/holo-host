--- conflicted
+++ resolved
@@ -25,10 +25,7 @@
 nats_utils = { workspace = true }
 workload = { workspace = true }
 inventory = { workspace = true }
-<<<<<<< HEAD
 authentication = { workspace = true }
-=======
->>>>>>> 798c7857
 async-trait = "0.1"
 url = { version = "2", features = ["serde"] }
 bson = { version = "2.6.1", features = ["chrono-0_4"] }
@@ -38,7 +35,9 @@
 nats-jwt = "0.3.0"
 data-encoding = "2.7.0"
 jsonwebtoken = "9.3.0"
-reqwest = { version = "0.12", default-features = false, features = ["rustls-tls"] }
+reqwest = { version = "0.12", default-features = false, features = [
+    "rustls-tls",
+] }
 textnonce = "1.0.0"
 chrono = "0.4.0"
 bytes = "1.8.0"
