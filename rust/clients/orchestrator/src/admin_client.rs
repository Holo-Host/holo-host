use nats_utils::{
    jetstream_client::{get_event_listeners, with_event_listeners, JsClient},
    types::{Credentials, JsClientBuilder},
};
use std::vec;
use std::{path::PathBuf, time::Duration};

const ORCHESTRATOR_ADMIN_CLIENT_NAME: &str = "Orchestrator Admin Client";
const ORCHESTRATOR_ADMIN_CLIENT_INBOX_PREFIX: &str = "_ADMIN_INBOX.orchestrator";

pub async fn run(admin_creds_path: &Option<PathBuf>, nats_url: String) -> anyhow::Result<JsClient> {
    log::info!("nats_url : {nats_url}");
    log::info!("admin_creds_path : {admin_creds_path:?}",);

<<<<<<< HEAD
    let admin_creds = admin_creds_path
        .to_owned()
        .map(|p| vec![Credentials::Path(p)])
        .filter(|c| !c.is_empty());
=======
    let credentials = admin_creds_path
        .to_owned()
        .map(|creds| vec![Credentials::Path(creds)]);
>>>>>>> 36f21294

    let admin_client = JsClient::new(JsClientBuilder {
        nats_url: nats_url.clone(),
        name: ORCHESTRATOR_ADMIN_CLIENT_NAME.to_string(),
        inbox_prefix: ORCHESTRATOR_ADMIN_CLIENT_INBOX_PREFIX.to_string(),
<<<<<<< HEAD
        credentials: admin_creds,
=======
        credentials,
>>>>>>> 36f21294
        request_timeout: Some(Duration::from_secs(29)),
        ping_interval: Some(Duration::from_secs(10)),
        listeners: vec![with_event_listeners(get_event_listeners())],
    })
    .await
    .map_err(|e| anyhow::anyhow!("connecting to NATS via {nats_url}: {e}"))?;

    Ok(admin_client)
}<|MERGE_RESOLUTION|>--- conflicted
+++ resolved
@@ -12,26 +12,15 @@
     log::info!("nats_url : {nats_url}");
     log::info!("admin_creds_path : {admin_creds_path:?}",);
 
-<<<<<<< HEAD
-    let admin_creds = admin_creds_path
-        .to_owned()
-        .map(|p| vec![Credentials::Path(p)])
-        .filter(|c| !c.is_empty());
-=======
     let credentials = admin_creds_path
         .to_owned()
         .map(|creds| vec![Credentials::Path(creds)]);
->>>>>>> 36f21294
 
     let admin_client = JsClient::new(JsClientBuilder {
         nats_url: nats_url.clone(),
         name: ORCHESTRATOR_ADMIN_CLIENT_NAME.to_string(),
         inbox_prefix: ORCHESTRATOR_ADMIN_CLIENT_INBOX_PREFIX.to_string(),
-<<<<<<< HEAD
-        credentials: admin_creds,
-=======
         credentials,
->>>>>>> 36f21294
         request_timeout: Some(Duration::from_secs(29)),
         ping_interval: Some(Duration::from_secs(10)),
         listeners: vec![with_event_listeners(get_event_listeners())],
