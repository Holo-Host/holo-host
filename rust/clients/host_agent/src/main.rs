--- conflicted
+++ resolved
@@ -90,9 +90,6 @@
     )
     .await?;
 
-<<<<<<< HEAD
-    hostd::inventory::run(host_client.clone(), &host_agent_keys.host_pubkey).await?;
-=======
     // Get Host Agent inventory check duration env var..
     // If none exists, default to 1 hour
     let host_inventory_check_interval_sec =
@@ -115,12 +112,11 @@
 
     hostd::inventory::run(
         host_client.clone(),
-        "host_pubkey_placeholder>",
+        &host_agent_keys.host_pubkey,
         &inventory_file_path,
         host_inventory_check_interval_sec.to_owned(),
     )
     .await?;
->>>>>>> 552109b6
 
     hostd::workload::run(host_client.clone(), &host_agent_keys.host_pubkey).await?;
 
