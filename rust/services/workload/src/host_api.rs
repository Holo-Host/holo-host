/*
Endpoints & Managed Subjects:
    - `install_workload`: handles the "WORKLOAD.<host_pukey>.install." subject
    - `update_workload`: handles the "WORKLOAD.<host_pukey>.update_installed" subject
    - `uninstall_workload`: handles the "WORKLOAD.<host_pukey>.uninstall." subject
    - `send_workload_status`: handles the "WORKLOAD.<host_pukey>.send_status" subject
*/

use crate::types::WorkloadResult;

use super::{types::WorkloadApiResult, WorkloadServiceApi};
use anyhow::Result;
use async_nats::Message;
use core::option::Option::None;
use std::{fmt::Debug, sync::Arc};
use util_libs::{
    db::schemas::{WorkloadState, WorkloadStatus},
<<<<<<< HEAD
    nats_js_client::ServiceError,
=======
    nats::types::ServiceError,
>>>>>>> 88d976dc
};

#[derive(Debug, Clone, Default)]
pub struct HostWorkloadApi {}

impl WorkloadServiceApi for HostWorkloadApi {}

impl HostWorkloadApi {
<<<<<<< HEAD
    pub async fn start_workload(
=======
    pub async fn install_workload(
>>>>>>> 88d976dc
        &self,
        msg: Arc<Message>,
    ) -> Result<WorkloadApiResult, ServiceError> {
        let msg_subject = msg.subject.clone().into_string();
        log::trace!("Incoming message for '{}'", msg_subject);

        let message_payload = Self::convert_msg_to_type::<WorkloadResult>(msg)?;
        log::debug!("Message payload '{}' : {:?}", msg_subject, message_payload);

        let status = if let Some(workload) = message_payload.workload {
            // TODO: Talk through with Stefan
            // 1. Connect to interface for Nix and instruct systemd to install workload...
            // eg: nix_install_with(workload)

            // 2. Respond to endpoint request
            WorkloadStatus {
                id: workload._id,
                desired: WorkloadState::Running,
                actual: WorkloadState::Unknown("..".to_string()),
            }
        } else {
            let err_msg = format!("Failed to process Workload Service Endpoint. Subject={} Error=No workload found in message.", msg_subject);
            log::error!("{}", err_msg);
            WorkloadStatus {
                id: None,
                desired: WorkloadState::Updating,
                actual: WorkloadState::Error(err_msg),
            }
        };

        Ok(WorkloadApiResult {
            result: WorkloadResult {
                status,
                workload: None,
            },
            maybe_response_tags: None,
        })
    }

    pub async fn update_workload(
        &self,
        msg: Arc<Message>,
    ) -> Result<WorkloadApiResult, ServiceError> {
        let msg_subject = msg.subject.clone().into_string();
        log::trace!("Incoming message for '{}'", msg_subject);

        let message_payload = Self::convert_msg_to_type::<WorkloadResult>(msg)?;
        log::debug!("Message payload '{}' : {:?}", msg_subject, message_payload);

        let status = if let Some(workload) = message_payload.workload {
            // TODO: Talk through with Stefan
            // 1. Connect to interface for Nix and instruct systemd to install workload...
            // eg: nix_install_with(workload)

            // 2. Respond to endpoint request
            WorkloadStatus {
                id: workload._id,
                desired: WorkloadState::Updating,
                actual: WorkloadState::Unknown("..".to_string()),
            }
        } else {
            let err_msg = format!("Failed to process Workload Service Endpoint. Subject={} Error=No workload found in message.", msg_subject);
            log::error!("{}", err_msg);
            WorkloadStatus {
                id: None,
                desired: WorkloadState::Updating,
                actual: WorkloadState::Error(err_msg),
            }
        };

        Ok(WorkloadApiResult {
            result: WorkloadResult {
                status,
                workload: None,
            },
            maybe_response_tags: None,
        })
    }

    pub async fn uninstall_workload(
        &self,
        msg: Arc<Message>,
    ) -> Result<WorkloadApiResult, ServiceError> {
        let msg_subject = msg.subject.clone().into_string();
        log::trace!("Incoming message for '{}'", msg_subject);

        let message_payload = Self::convert_msg_to_type::<WorkloadResult>(msg)?;
        log::debug!("Message payload '{}' : {:?}", msg_subject, message_payload);

        let status = if let Some(workload) = message_payload.workload {
            // TODO: Talk through with Stefan
            // 1. Connect to interface for Nix and instruct systemd to UNinstall workload...
            // nix_uninstall_with(workload_id)

            // 2. Respond to endpoint request
            WorkloadStatus {
                id: workload._id,
                desired: WorkloadState::Uninstalled,
                actual: WorkloadState::Unknown("..".to_string()),
            }
        } else {
            let err_msg = format!("Failed to process Workload Service Endpoint. Subject={} Error=No workload found in message.", msg_subject);
            log::error!("{}", err_msg);
            WorkloadStatus {
                id: None,
                desired: WorkloadState::Uninstalled,
                actual: WorkloadState::Error(err_msg),
            }
        };

        Ok(WorkloadApiResult {
            result: WorkloadResult {
                status,
                workload: None,
            },
            maybe_response_tags: None,
        })
    }

    // For host agent ? or elsewhere ?
    // TODO: Talk through with Stefan
    pub async fn send_workload_status(
        &self,
        msg: Arc<Message>,
    ) -> Result<WorkloadApiResult, ServiceError> {
        let msg_subject = msg.subject.clone().into_string();
        log::trace!("Incoming message for '{}'", msg_subject);

        let workload_status = Self::convert_msg_to_type::<WorkloadResult>(msg)?.status;

        // Send updated status:
        // NB: This will send the update to both the requester (if one exists)
        // and will broadcast the update to for any `response_subject` address registred for the endpoint
        Ok(WorkloadApiResult {
            result: WorkloadResult {
                status: workload_status,
                workload: None,
            },
            maybe_response_tags: None,
        })
    }
}<|MERGE_RESOLUTION|>--- conflicted
+++ resolved
@@ -15,11 +15,7 @@
 use std::{fmt::Debug, sync::Arc};
 use util_libs::{
     db::schemas::{WorkloadState, WorkloadStatus},
-<<<<<<< HEAD
-    nats_js_client::ServiceError,
-=======
     nats::types::ServiceError,
->>>>>>> 88d976dc
 };
 
 #[derive(Debug, Clone, Default)]
@@ -28,11 +24,7 @@
 impl WorkloadServiceApi for HostWorkloadApi {}
 
 impl HostWorkloadApi {
-<<<<<<< HEAD
-    pub async fn start_workload(
-=======
     pub async fn install_workload(
->>>>>>> 88d976dc
         &self,
         msg: Arc<Message>,
     ) -> Result<WorkloadApiResult, ServiceError> {
