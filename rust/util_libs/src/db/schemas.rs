use super::mongodb::IntoIndexes;
use anyhow::Result;
use bson::oid::ObjectId;
use bson::{self, doc, DateTime, Document};
use mongodb::options::IndexOptions;
use semver::{BuildMetadata, Prerelease};
use serde::{Deserialize, Serialize};

pub const DATABASE_NAME: &str = "holo-hosting";
pub const USER_COLLECTION_NAME: &str = "user";
pub const DEVELOPER_COLLECTION_NAME: &str = "developer";
pub const HOSTER_COLLECTION_NAME: &str = "hoster";
pub const HOST_COLLECTION_NAME: &str = "host";
pub const WORKLOAD_COLLECTION_NAME: &str = "workload";

// Provide type Alias for HosterPubKey
pub use String as PubKey;

// Provide type Alias for SemVer (semantic versioning)
pub use String as SemVer;

// ==================== User Schema ====================
<<<<<<< HEAD
#[derive(Serialize, Deserialize, PartialEq, Clone, Debug)]
pub enum Role {
    Developer(DeveloperJWT), // jwt string
    Hoster(HosterPubKey),    // host pubkey
=======
#[derive(Serialize, Deserialize, Clone, Debug)]
pub struct RoleInfo {
    pub collection_id: ObjectId, // Hoster/Developer colleciton Mongodb ID ref
    pub pubkey: PubKey,          //  Hoster/Developer Pubkey *INDEXED*
>>>>>>> 88d976dc
}

#[derive(Serialize, Deserialize, Clone, Debug)]
pub enum UserPermission {
    Admin,
}

#[derive(Serialize, Deserialize, Clone, Debug, Default)]
pub struct Metadata {
    pub is_deleted: bool,
    pub deleted_at: Option<DateTime>,
    pub updated_at: Option<DateTime>,
    pub created_at: Option<DateTime>,
}

#[derive(Serialize, Deserialize, Clone, Debug, Default)]
pub struct User {
    #[serde(skip_serializing_if = "Option::is_none")]
    pub _id: Option<ObjectId>,
    pub metadata: Metadata,
    pub jurisdiction: String,
    pub permissions: Vec<UserPermission>,
    pub user_info_id: Option<ObjectId>, // *INDEXED*
    pub developer: Option<RoleInfo>,    // *INDEXED*
    pub hoster: Option<RoleInfo>,       // *INDEXED*
}

// Indexing for User
impl IntoIndexes for User {
    fn into_indices(self) -> Result<Vec<(Document, Option<IndexOptions>)>> {
        let mut indices = vec![];

        // add user_info_id index
        let user_info_id_index_doc = doc! { "user_info_id": 1 };
        let user_info_id_index_opts = Some(
            IndexOptions::builder()
                .name(Some("user_info_id_index".to_string()))
                .build(),
        );
        indices.push((user_info_id_index_doc, user_info_id_index_opts));

        // add developer index
        let developer_index_doc = doc! { "developer": 1 };
        let developer_index_opts = Some(
            IndexOptions::builder()
                .name(Some("developer_index".to_string()))
                .build(),
        );
        indices.push((developer_index_doc, developer_index_opts));

        // add host index
        let host_index_doc = doc! { "hoster": 1 };
        let host_index_opts = Some(
            IndexOptions::builder()
                .name(Some("hoster_index".to_string()))
                .build(),
        );
        indices.push((host_index_doc, host_index_opts));

        Ok(indices)
    }
}

#[derive(Serialize, Deserialize, Clone, Debug, Default)]
pub struct UserInfo {
    #[serde(skip_serializing_if = "Option::is_none")]
    pub _id: Option<ObjectId>,
    pub metadata: Metadata,
    pub user_id: ObjectId,
    pub email: String, // *INDEXED*
    pub given_names: String,
    pub family_name: String,
}

impl IntoIndexes for UserInfo {
    fn into_indices(self) -> Result<Vec<(Document, Option<IndexOptions>)>> {
        let mut indices = vec![];
        // add email index
        let email_index_doc = doc! { "email": 1 };
        let email_index_opts = Some(
            IndexOptions::builder()
                .name(Some("email_index".to_string()))
                .build(),
        );
        indices.push((email_index_doc, email_index_opts));
        Ok(indices)
    }
}

// ==================== Developer Schema ====================
#[derive(Serialize, Deserialize, Clone, Debug, Default)]
pub struct Developer {
    #[serde(skip_serializing_if = "Option::is_none")]
    pub _id: Option<ObjectId>,
    pub metadata: Metadata,
    pub user_id: ObjectId,
    pub active_workloads: Vec<ObjectId>,
}

// No Additional Indexing for Developer
impl IntoIndexes for Developer {
    fn into_indices(self) -> Result<Vec<(Document, Option<IndexOptions>)>> {
        Ok(vec![])
    }
}

// ==================== Hoster Schema ====================
#[derive(Serialize, Deserialize, Clone, Debug, Default)]
pub struct Hoster {
    #[serde(skip_serializing_if = "Option::is_none")]
    pub _id: Option<ObjectId>,
    pub metadata: Metadata,
    pub user_id: ObjectId,
    pub assigned_hosts: Vec<ObjectId>,
}

// No Additional Indexing for Hoster
impl IntoIndexes for Hoster {
    fn into_indices(self) -> Result<Vec<(Document, Option<IndexOptions>)>> {
        Ok(vec![])
    }
}

// ==================== Host Schema ====================
#[derive(Serialize, Deserialize, Clone, Debug, Default)]
pub struct Capacity {
    pub memory: i64, // GiB
    pub disk: i64,   // ssd; GiB
    pub cores: i64,
}

#[derive(Serialize, Deserialize, Clone, Debug, Default)]
pub struct Host {
    #[serde(skip_serializing_if = "Option::is_none")]
    pub _id: Option<ObjectId>,
    pub metadata: Metadata,
    pub device_id: PubKey, // *INDEXED*
    pub ip_address: String,
    pub remaining_capacity: Capacity,
    pub avg_uptime: i64,
    pub avg_network_speed: i64,
    pub avg_latency: i64,
    pub assigned_hoster: ObjectId,
    pub assigned_workloads: Vec<ObjectId>,
}

impl IntoIndexes for Host {
    fn into_indices(self) -> Result<Vec<(Document, Option<IndexOptions>)>> {
        let mut indices = vec![];
        //  Add Device ID Index
        let pubkey_index_doc = doc! { "device_id": 1 };
        let pubkey_index_opts = Some(
            IndexOptions::builder()
                .name(Some("device_id_index".to_string()))
                .build(),
        );
        indices.push((pubkey_index_doc, pubkey_index_opts));
        Ok(indices)
    }
}

// ==================== Workload Schema ====================
#[derive(Debug, Clone, Serialize, Deserialize)]
pub enum WorkloadState {
    Reported,
    Assigned, // String = host id
    Pending,
    Installed,
    Running,
    Updating,
    Updated,
    Removed,
    Uninstalled,
    Error(String),   // String = error message
    Unknown(String), // String = context message
}

#[derive(Debug, Clone, Serialize, Deserialize)]
pub struct WorkloadStatus {
    #[serde(skip_serializing_if = "Option::is_none")]
    pub id: Option<ObjectId>,
    pub desired: WorkloadState,
    pub actual: WorkloadState,
}

#[derive(Serialize, Deserialize, Clone, Debug)]
pub struct SystemSpecs {
    pub capacity: Capacity,
    pub avg_network_speed: i64, // Mbps
    pub avg_uptime: f64, //  decimal value between 0-1 representing avg uptime over past month
}

#[derive(Serialize, Deserialize, Clone, Debug)]
pub struct Workload {
    #[serde(skip_serializing_if = "Option::is_none")]
    pub _id: Option<ObjectId>,
    pub metadata: Metadata,
    pub assigned_developer: ObjectId, // *INDEXED*
    pub version: SemVer,
    pub nix_pkg: String, // (Includes everthing needed to deploy workload - ie: binary & env pkg & deps, etc)
    pub min_hosts: u16,
    pub system_specs: SystemSpecs,
    pub assigned_hosts: Vec<ObjectId>,
    // pub state: WorkloadState,
    pub status: WorkloadStatus,
}

impl Default for Workload {
    fn default() -> Self {
        let version = semver::Version {
            major: 0,
            minor: 0,
            patch: 0,
            pre: Prerelease::EMPTY,
            build: BuildMetadata::EMPTY,
        };

        let semver = version.to_string();

        Self {
            _id: None,
            metadata: Metadata {
                is_deleted: false,
                created_at: Some(DateTime::now()),
                updated_at: Some(DateTime::now()),
                deleted_at: None,
            },
            version: semver,
            nix_pkg: String::new(),
            assigned_developer: ObjectId::new(),
            min_hosts: 1,
            system_specs: SystemSpecs {
                capacity: Capacity {
                    memory: 64,
                    disk: 400,
                    cores: 20,
                },
                avg_network_speed: 200,
                avg_uptime: 0.8,
            },
            assigned_hosts: Vec::new(),
            status: WorkloadStatus {
                id: None, // skips serialization when `None`
                desired: WorkloadState::Unknown("default state".to_string()),
                actual: WorkloadState::Unknown("default state".to_string()),
            },
        }
    }
}

impl IntoIndexes for Workload {
    fn into_indices(self) -> Result<Vec<(Document, Option<IndexOptions>)>> {
        let mut indices = vec![];

        //  Add Developer Index
        let developer_index_doc = doc! { "assigned_developer": 1 };
        let developer_index_opts = Some(
            IndexOptions::builder()
                .name(Some("assigned_developer_index".to_string()))
                .build(),
        );
        indices.push((developer_index_doc, developer_index_opts));

        Ok(indices)
    }
}<|MERGE_RESOLUTION|>--- conflicted
+++ resolved
@@ -20,17 +20,10 @@
 pub use String as SemVer;
 
 // ==================== User Schema ====================
-<<<<<<< HEAD
-#[derive(Serialize, Deserialize, PartialEq, Clone, Debug)]
-pub enum Role {
-    Developer(DeveloperJWT), // jwt string
-    Hoster(HosterPubKey),    // host pubkey
-=======
 #[derive(Serialize, Deserialize, Clone, Debug)]
 pub struct RoleInfo {
     pub collection_id: ObjectId, // Hoster/Developer colleciton Mongodb ID ref
     pub pubkey: PubKey,          //  Hoster/Developer Pubkey *INDEXED*
->>>>>>> 88d976dc
 }
 
 #[derive(Serialize, Deserialize, Clone, Debug)]
