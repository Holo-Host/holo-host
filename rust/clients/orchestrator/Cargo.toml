--- conflicted
+++ resolved
@@ -21,6 +21,7 @@
 db_utils = { workspace = true }
 workload = { workspace = true }
 inventory = { workspace = true }
+authentication = { path = "../../services/authentication" }
 url = { version = "2", features = ["serde"] }
 bson = { version = "2.6.1", features = ["chrono-0_4"] }
 serde_with = { version = "3.1", features = ["macros"] }
@@ -37,13 +38,4 @@
   # Enables vendored Swagger UI via utoipa-swagger-ui-vendored crate.
   "vendored",
 ] }
-<<<<<<< HEAD
-utoipa = { version = "5", features = ["actix_extras"] }
-nats_utils = { path = "../../util_libs/nats" }
-db_utils = { path = "../../util_libs/db" }
-workload = { path = "../../services/workload" }
-authentication = { path = "../../services/authentication" }
-inventory = { path = "../../services/inventory" }
-=======
-utoipa = { version = "5", features = ["actix_extras"] }
->>>>>>> a59a41bf
+utoipa = { version = "5", features = ["actix_extras"] }