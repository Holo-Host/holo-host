mod auth;
mod hostd;
pub mod local_cmds;
pub mod remote_cmds;
mod types;

use clap::Parser;
use dotenv::dotenv;

use local_cmds::host::{errors::HostAgentResult, init_host_d, call_host_info_command};
use local_cmds::support::call_support_command;
use types::{self as app_cli};

#[tokio::main]
async fn main() -> HostAgentResult<()> {
    dotenv().ok();
    env_logger::init();

    let cli = app_cli::Root::parse();
    match cli.scope {
        app_cli::CommandScopes::Daemonize(daemonize_args) => {
            log::info!("Spawning host agent.");
            init_host_d(&daemonize_args).await?;
        }
        app_cli::CommandScopes::Host { command } => {
            call_host_info_command(&command)?;
        }
        app_cli::CommandScopes::Support { command } => {
            call_support_command(&command)?;
        }
        app_cli::CommandScopes::Remote {
            remote_args,
            command,
        } => {
            nats_utils::jetstream_client::tls_skip_verifier::early_in_process_install_crypto_provider();

            remote_cmds::run(remote_args, command).await?;
        }
    }
<<<<<<< HEAD
=======

    Ok(())
}

async fn daemonize(args: &DaemonzeArgs) -> anyhow::Result<()> {
    // let host_pubkey = auth::init_agent::run().await?;
    let host_inventory = HoloInventory::from_host();
    let host_id = host_inventory.system.machine_id.clone();

    if host_id.is_empty() {
        anyhow::bail!("host_id is empty")
    }

    let (bare_client, mut leaf_server) = hostd::gen_leaf_server::run(
        &host_id,
        &args.nats_leafnode_server_name,
        &args.nats_leafnode_client_creds_path,
        &args.store_dir,
        args.hub_url.clone(),
        args.hub_tls_insecure,
        args.nats_connect_timeout_secs,
        args.leaf_server_listen_host.clone(),
        args.leaf_server_listen_port,
        Some(args.hub_jetstream_domain.clone()),
    )
    .await?;
    // TODO: would it be a good idea to reuse this client in the workload_manager and elsewhere later on?

    bare_client.close().await.map_err(AgentCliError::from)?;

    // TODO: why does NATS need some time here? without this the inventory isn't always sent
    tokio::time::sleep(Duration::from_secs(5)).await;

    let host_client = hostd::host_client::run(
        &host_id,
        &args.nats_leafnode_client_creds_path,
        &leaf_server.server_addr()?,
    )
    .await?;

    {
        let host_inventory_file_path = args.host_inventory_file_path.clone();
        let host_client_inventory = host_client.clone();
        let host_id_inventory = host_id.clone();
        let inventory_interval = args.host_inventory_check_interval_sec;

        spawn(async move {
            hostd::inventory::run(
                host_client_inventory,
                &host_id_inventory,
                &host_inventory_file_path,
                inventory_interval,
            )
            .await;
        });
    }

    let hub_jetstream_domain = args.hub_jetstream_domain.clone();
    let host_client_workload = Arc::new(tokio::sync::RwLock::new(host_client.clone()));
    spawn(async move {
        if let Err(e) =
            hostd::workload::run(host_client_workload, &host_id, &hub_jetstream_domain).await
        {
            log::error!("Error running host agent workload service. Err={:?}", e)
        };
    });

    // Only exit program when explicitly requested
    tokio::signal::ctrl_c().await?;

    // Close host client connection and drain internal buffer before exiting to make sure all messages are sent
    // NB: Calling drain/close on any one of the Client instances will close the underlying connection.
    // This affects all instances that share the same connection (including clones) because they are all references to the same resource.
    let _ = host_client.close().await;
    let _ = leaf_server.close().await;
>>>>>>> 82ada706
    Ok(())
}<|MERGE_RESOLUTION|>--- conflicted
+++ resolved
@@ -7,7 +7,7 @@
 use clap::Parser;
 use dotenv::dotenv;
 
-use local_cmds::host::{errors::HostAgentResult, init_host_d, call_host_info_command};
+use local_cmds::host::{call_host_info_command, errors::HostAgentResult, init_host_d};
 use local_cmds::support::call_support_command;
 use types::{self as app_cli};
 
@@ -37,83 +37,5 @@
             remote_cmds::run(remote_args, command).await?;
         }
     }
-<<<<<<< HEAD
-=======
-
-    Ok(())
-}
-
-async fn daemonize(args: &DaemonzeArgs) -> anyhow::Result<()> {
-    // let host_pubkey = auth::init_agent::run().await?;
-    let host_inventory = HoloInventory::from_host();
-    let host_id = host_inventory.system.machine_id.clone();
-
-    if host_id.is_empty() {
-        anyhow::bail!("host_id is empty")
-    }
-
-    let (bare_client, mut leaf_server) = hostd::gen_leaf_server::run(
-        &host_id,
-        &args.nats_leafnode_server_name,
-        &args.nats_leafnode_client_creds_path,
-        &args.store_dir,
-        args.hub_url.clone(),
-        args.hub_tls_insecure,
-        args.nats_connect_timeout_secs,
-        args.leaf_server_listen_host.clone(),
-        args.leaf_server_listen_port,
-        Some(args.hub_jetstream_domain.clone()),
-    )
-    .await?;
-    // TODO: would it be a good idea to reuse this client in the workload_manager and elsewhere later on?
-
-    bare_client.close().await.map_err(AgentCliError::from)?;
-
-    // TODO: why does NATS need some time here? without this the inventory isn't always sent
-    tokio::time::sleep(Duration::from_secs(5)).await;
-
-    let host_client = hostd::host_client::run(
-        &host_id,
-        &args.nats_leafnode_client_creds_path,
-        &leaf_server.server_addr()?,
-    )
-    .await?;
-
-    {
-        let host_inventory_file_path = args.host_inventory_file_path.clone();
-        let host_client_inventory = host_client.clone();
-        let host_id_inventory = host_id.clone();
-        let inventory_interval = args.host_inventory_check_interval_sec;
-
-        spawn(async move {
-            hostd::inventory::run(
-                host_client_inventory,
-                &host_id_inventory,
-                &host_inventory_file_path,
-                inventory_interval,
-            )
-            .await;
-        });
-    }
-
-    let hub_jetstream_domain = args.hub_jetstream_domain.clone();
-    let host_client_workload = Arc::new(tokio::sync::RwLock::new(host_client.clone()));
-    spawn(async move {
-        if let Err(e) =
-            hostd::workload::run(host_client_workload, &host_id, &hub_jetstream_domain).await
-        {
-            log::error!("Error running host agent workload service. Err={:?}", e)
-        };
-    });
-
-    // Only exit program when explicitly requested
-    tokio::signal::ctrl_c().await?;
-
-    // Close host client connection and drain internal buffer before exiting to make sure all messages are sent
-    // NB: Calling drain/close on any one of the Client instances will close the underlying connection.
-    // This affects all instances that share the same connection (including clones) because they are all references to the same resource.
-    let _ = host_client.close().await;
-    let _ = leaf_server.close().await;
->>>>>>> 82ada706
     Ok(())
 }