<<<<<<< HEAD
use std::collections::HashMap;

use util_libs::{db::schemas::WorkloadStatus, js_stream_service::{CreateTag, EndpointTraits}};
=======
>>>>>>> d1f21bc0
use serde::{Deserialize, Serialize};
use util_libs::{
    db::schemas::WorkloadStatus,
    js_stream_service::{CreateTag, EndpointTraits},
};

#[derive(Serialize, Deserialize, Clone, Debug)]
#[serde(rename_all = "snake_case")]
pub enum WorkloadServiceSubjects {
    Add,
    Update,
    Remove,
    Insert, // db change stream trigger
    Modify, // db change stream trigger
    HandleStatusUpdate,
    SendStatus,
    Start,
    Uninstall,
    UpdateInstalled
}

#[derive(Debug, Clone, Serialize, Deserialize)]
<<<<<<< HEAD
pub struct ApiResult (pub WorkloadStatus, pub Option<HashMap<String, String>>);
impl EndpointTraits for ApiResult {}
=======
pub struct ApiResult(pub WorkloadStatus, pub Option<Vec<String>>);

>>>>>>> d1f21bc0
impl CreateTag for ApiResult {
    fn get_tags(&self) -> HashMap<String, String> {
        self.1.clone().unwrap_or_default()
    }
}<|MERGE_RESOLUTION|>--- conflicted
+++ resolved
@@ -1,9 +1,5 @@
-<<<<<<< HEAD
 use std::collections::HashMap;
-
 use util_libs::{db::schemas::WorkloadStatus, js_stream_service::{CreateTag, EndpointTraits}};
-=======
->>>>>>> d1f21bc0
 use serde::{Deserialize, Serialize};
 use util_libs::{
     db::schemas::WorkloadStatus,
@@ -26,13 +22,8 @@
 }
 
 #[derive(Debug, Clone, Serialize, Deserialize)]
-<<<<<<< HEAD
 pub struct ApiResult (pub WorkloadStatus, pub Option<HashMap<String, String>>);
 impl EndpointTraits for ApiResult {}
-=======
-pub struct ApiResult(pub WorkloadStatus, pub Option<Vec<String>>);
-
->>>>>>> d1f21bc0
 impl CreateTag for ApiResult {
     fn get_tags(&self) -> HashMap<String, String> {
         self.1.clone().unwrap_or_default()
