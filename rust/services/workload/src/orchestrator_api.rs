/*
Endpoints & Managed Subjects:
    - `add_workload`: handles the "WORKLOAD.add" subject
    - `update_workload`: handles the "WORKLOAD.update" subject
    - `remove_workload`: handles the "WORKLOAD.remove" subject
    - `handle_db_insertion`: handles the "WORKLOAD.insert" subject // published by mongo<>nats connector
    - `handle_db_modification`: handles the "WORKLOAD.modify" subject // published by mongo<>nats connector
    - `handle_status_update`: handles the "WORKLOAD.handle_status_update" subject // published by hosting agent
*/

use crate::types::WorkloadResult;

use super::{types::WorkloadApiResult, WorkloadServiceApi};
use anyhow::Result;
use async_nats::Message;
<<<<<<< HEAD
use bson::{self, doc, to_document};
=======
use bson::{self, doc, oid::ObjectId, to_document, DateTime};
>>>>>>> 88d976dc
use core::option::Option::None;
use mongodb::{options::UpdateModifications, Client as MongoDBClient};
use serde::{Deserialize, Serialize};
<<<<<<< HEAD
use std::{collections::HashMap, fmt::Debug, sync::Arc};
=======
use std::{
    collections::{HashMap, HashSet},
    fmt::Debug,
    sync::Arc,
};
>>>>>>> 88d976dc
use util_libs::{
    db::{
        mongodb::{IntoIndexes, MongoCollection, MongoDbAPI},
        schemas::{self, Host, Workload, WorkloadState, WorkloadStatus},
    },
<<<<<<< HEAD
    nats_js_client::ServiceError,
=======
    nats::types::ServiceError,
>>>>>>> 88d976dc
};

#[derive(Debug, Clone)]
pub struct OrchestratorWorkloadApi {
    pub workload_collection: MongoCollection<schemas::Workload>,
    pub host_collection: MongoCollection<schemas::Host>,
    pub user_collection: MongoCollection<schemas::User>,
    pub developer_collection: MongoCollection<schemas::Developer>,
}

impl WorkloadServiceApi for OrchestratorWorkloadApi {}

impl OrchestratorWorkloadApi {
    pub async fn new(client: &MongoDBClient) -> Result<Self> {
        Ok(Self {
            workload_collection: Self::init_collection(client, schemas::WORKLOAD_COLLECTION_NAME)
                .await?,
            host_collection: Self::init_collection(client, schemas::HOST_COLLECTION_NAME).await?,
            user_collection: Self::init_collection(client, schemas::USER_COLLECTION_NAME).await?,
            developer_collection: Self::init_collection(client, schemas::DEVELOPER_COLLECTION_NAME)
                .await?,
        })
    }

    pub async fn add_workload(&self, msg: Arc<Message>) -> Result<WorkloadApiResult, ServiceError> {
        log::debug!("Incoming message for 'WORKLOAD.add'");
        self.process_request(
            msg,
            WorkloadState::Reported,
<<<<<<< HEAD
            |workload: schemas::Workload| async move {
                let workload_id = self
                    .workload_collection
                    .insert_one_into(workload.clone())
                    .await?;
                log::info!(
                    "Successfully added workload. MongodDB Workload ID={:?}",
                    workload_id
                );
                let new_workload = schemas::Workload {
                    _id: Some(workload_id),
                    ..workload
=======
            WorkloadState::Error,
            |mut workload: schemas::Workload| async move {
                let mut status = WorkloadStatus {
                    id: None,
                    desired: WorkloadState::Running,
                    actual: WorkloadState::Reported,
>>>>>>> 88d976dc
                };
                workload.status = status.clone();
                workload.metadata.created_at = Some(DateTime::now());

                let workload_id = self.workload_collection.insert_one_into(workload).await?;
                status.id = Some(workload_id);

                log::info!(
                    "Successfully added workload. MongodDB Workload ID={:?}",
                    workload_id
                );

                Ok(WorkloadApiResult {
                    result: WorkloadResult {
<<<<<<< HEAD
                        status: WorkloadStatus {
                            id: new_workload._id,
                            desired: WorkloadState::Reported,
                            actual: WorkloadState::Reported,
                        },
=======
                        status,
>>>>>>> 88d976dc
                        workload: None,
                    },
                    maybe_response_tags: None,
                })
            },
        )
        .await
    }

    pub async fn update_workload(
        &self,
        msg: Arc<Message>,
    ) -> Result<WorkloadApiResult, ServiceError> {
        log::debug!("Incoming message for 'WORKLOAD.update'");
        self.process_request(
            msg,
<<<<<<< HEAD
            WorkloadState::Running,
            |workload: schemas::Workload| async move {
                let workload_query = doc! { "_id":  workload._id.clone() };
                let updated_workload_doc =
                    to_document(&workload).map_err(|e| ServiceError::Internal(e.to_string()))?;
                self.workload_collection
                    .update_one_within(
                        workload_query,
                        UpdateModifications::Document(updated_workload_doc),
                    )
                    .await?;
=======
            WorkloadState::Updating,
            WorkloadState::Error,
            |mut workload: schemas::Workload| async move {
                let status = WorkloadStatus {
                    id: workload._id,
                    desired: WorkloadState::Updated,
                    actual: WorkloadState::Updating,
                };

                workload.status = status.clone();
                workload.metadata.updated_at = Some(DateTime::now());

                // convert workload to document and submit to mongodb
                let updated_workload_doc =
                    to_document(&workload).map_err(|e| ServiceError::Internal(e.to_string()))?;

                self.workload_collection
                    .update_one_within(
                        doc! { "_id":  workload._id },
                        UpdateModifications::Document(doc! { "$set": updated_workload_doc }),
                    )
                    .await?;

>>>>>>> 88d976dc
                log::info!(
                    "Successfully updated workload. MongodDB Workload ID={:?}",
                    workload._id
                );
                Ok(WorkloadApiResult {
                    result: WorkloadResult {
<<<<<<< HEAD
                        status: WorkloadStatus {
                            id: workload._id,
                            desired: WorkloadState::Reported,
                            actual: WorkloadState::Reported,
                        },
=======
                        status,
>>>>>>> 88d976dc
                        workload: None,
                    },
                    maybe_response_tags: None,
                })
            },
        )
        .await
    }

    pub async fn remove_workload(
        &self,
        msg: Arc<Message>,
    ) -> Result<WorkloadApiResult, ServiceError> {
        log::debug!("Incoming message for 'WORKLOAD.remove'");
        self.process_request(
            msg,
            WorkloadState::Removed,
            WorkloadState::Error,
            |workload_id: ObjectId| async move {
                let status = WorkloadStatus {
                    id: Some(workload_id),
                    desired: WorkloadState::Uninstalled,
                    actual: WorkloadState::Removed,
                };

                let updated_status_doc = bson::to_bson(&status)
                    .map_err(|e| ServiceError::Internal(e.to_string()))?;

                self.workload_collection.update_one_within(
                    doc! { "_id":  workload_id },
                    UpdateModifications::Document(doc! {
                        "$set": {
                            "metadata.is_deleted": true,
                            "metadata.deleted_at": DateTime::now(),
                            "status": updated_status_doc
                        }
                    })
                ).await?;
                log::info!(
                    "Successfully removed workload from the Workload Collection. MongodDB Workload ID={:?}",
                    workload_id
                );
                Ok(WorkloadApiResult {
                    result: WorkloadResult {
                        status,
                        workload: None
                    },
                    maybe_response_tags: None
                })
            },
        )
        .await
    }

    // NB: Automatically published by the nats-db-connector
    pub async fn handle_db_insertion(
        &self,
        msg: Arc<Message>,
    ) -> Result<WorkloadApiResult, ServiceError> {
        log::debug!("Incoming message for 'WORKLOAD.insert'");
        self.process_request(
            msg,
            WorkloadState::Assigned,
            WorkloadState::Error,
            |workload: schemas::Workload| async move {
                log::debug!("New workload to assign. Workload={:#?}", workload);

                // 0. Fail Safe: exit early if the workload provided does not include an `_id` field
                let workload_id = if let Some(id) = workload.clone()._id { id } else {
                    let err_msg = format!("No `_id` found for workload.  Unable to proceed assigning a host. Workload={:?}", workload);
                    return Err(ServiceError::Internal(err_msg));
                };

                let status = WorkloadStatus {
                    id: Some(workload_id),
                    desired: WorkloadState::Running,
                    actual: WorkloadState::Assigned,
                };

                // 1. Perform sanity check to ensure workload is not already assigned to a host and if so, exit fn
                if !workload.assigned_hosts.is_empty() {
                    log::warn!("Attempted to assign host for new workload, but host already exists.");
                    return Ok(WorkloadApiResult {
                        result: WorkloadResult {
                            status,
                            workload: None
                        },
                        maybe_response_tags: None
                    });
                }

                // 2. Otherwise call mongodb to get host collection to get hosts that meet the capacity requirements
                // & randomly choose host(s)
                let eligible_host_ids = self.find_hosts_meeting_workload_criteria(workload.clone(), None).await?;
                log::debug!("Eligible hosts for new workload. MongodDB Host IDs={:?}", eligible_host_ids);

                // 3. Update the selected host records with the assigned Workload ID
                let assigned_host_ids = self.assign_workload_to_hosts(workload_id, eligible_host_ids, workload.min_hosts).await.map_err(|e| ServiceError::Internal(e.to_string()))?;

<<<<<<< HEAD
                // Note: The `_id` is an option because it is only generated upon the intial insertion of a record in
                // a mongodb collection. This also means that whenever a record is fetched from mongodb, it must have the `_id` field.
                let host_id = host._id
                    .to_owned()
                    .ok_or_else(|| ServiceError::Internal("Failed to read ._id from record".to_string()))?;

=======
>>>>>>> 88d976dc
                // 4. Update the Workload Collection with the assigned Host ID
                let new_status = WorkloadStatus {
                    id: None, // remove the id to avoid redundant saving of it in the db
                    ..status.clone()
                };
<<<<<<< HEAD
                let updated_workload_doc = to_document(updated_workload).map_err(|e| ServiceError::Internal(e.to_string()))?;
                let updated_workload_result = self.workload_collection.update_one_within(workload_query, UpdateModifications::Document(updated_workload_doc)).await?;
                log::trace!(
                    "Successfully added new workload into the Workload Collection. MongodDB Workload ID={:?}",
                    updated_workload_result
                );

                // 5. Update the Host Collection with the assigned Workload ID
                let host_query = doc! { "_id":  host.clone()._id };
                let updated_host_doc =  to_document(&Host {
                    assigned_workloads: vec![workload_id.clone()],
                    ..host.to_owned()
                }).map_err(|e| ServiceError::Internal(e.to_string()))?;
                let updated_host_result = self.host_collection.update_one_within(host_query, UpdateModifications::Document(updated_host_doc)).await?;
                log::trace!(
                    "Successfully added new workload into the Workload Collection. MongodDB Host ID={:?}",
                    updated_host_result
                );
=======
                self.assign_hosts_to_workload(assigned_host_ids.clone(), workload_id, new_status).await.map_err(|e| ServiceError::Internal(e.to_string()))?;

                // 5. Create tag map with host ids to inform nats to publish message to these hosts with workload install status                
>>>>>>> 88d976dc
                let mut tag_map: HashMap<String, String> = HashMap::new();
                for (index, host_pubkey) in assigned_host_ids.iter().cloned().enumerate() {
                    tag_map.insert(format!("assigned_host_{}", index), host_pubkey.to_hex());
                }

                Ok(WorkloadApiResult {
                    result: WorkloadResult {
                        status,
                        workload: Some(workload)
                    },
                    maybe_response_tags: Some(tag_map)
                })
        })
        .await
    }

    // NB: Automatically published by the nats-db-connector
<<<<<<< HEAD
=======
    // triggers on mongodb [workload] collection (update)
>>>>>>> 88d976dc
    pub async fn handle_db_modification(
        &self,
        msg: Arc<Message>,
    ) -> Result<WorkloadApiResult, ServiceError> {
        log::debug!("Incoming message for 'WORKLOAD.modify'");
<<<<<<< HEAD

        let workload = Self::convert_msg_to_type::<schemas::Workload>(msg)?;
        log::trace!("New workload to assign. Workload={:#?}", workload);

        // TODO: ...handle the use case for the update entry change stream
=======
        let workload = Self::convert_msg_to_type::<schemas::Workload>(msg)?;
>>>>>>> 88d976dc

        // Fail Safe: exit early if the workload provided does not include an `_id` field
        let workload_id = if let Some(id) = workload.clone()._id {
            id
        } else {
            let err_msg = format!(
                "No `_id` found for workload.  Unable to proceed assigning a host. Workload={:?}",
                workload
            );
            return Err(ServiceError::Internal(err_msg));
        };

        let mut tag_map: HashMap<String, String> = HashMap::new();
        let log_msg = format!(
            "Workload update in DB successful. Fwding update to assigned hosts. workload_id={}",
            workload_id
        );

        // Match on state (updating or removed) and handle each case
        let result = match workload.status.actual {
            WorkloadState::Updating => {
                log::trace!("Updated workload to handle. Workload={:#?}", workload);
                // 1. Fetch current hosts
                let hosts = self
                    .fetch_hosts_assigned_to_workload(workload_id)
                    .await
                    .map_err(|e| ServiceError::Internal(e.to_string()))?;

                // 2. Remove workloads from existing hosts
                self.remove_workload_from_hosts(workload_id)
                    .await
                    .map_err(|e| ServiceError::Internal(e.to_string()))?;

                // 3. Find eligible hosts
                let eligible_host_ids = self
                    .find_hosts_meeting_workload_criteria(workload.clone(), Some(hosts))
                    .await?;
                log::debug!(
                    "Eligible hosts for new workload. MongodDB Host IDs={:?}",
                    eligible_host_ids
                );

                // 4. Update the selected host records with the assigned Workload ID
                let assigned_host_ids = self
                    .assign_workload_to_hosts(workload_id, eligible_host_ids, workload.min_hosts)
                    .await
                    .map_err(|e| ServiceError::Internal(e.to_string()))?;

                // 5. Update the Workload Collection with the assigned Host ID
                // IMP: It is very important that the workload state changes to a state that is not `WorkloadState::Updating`,
                // IMP: ...otherwise, this change will cause the workload update to loop between the db stream modification reads and this handler
                let new_status = WorkloadStatus {
                    id: None,
                    desired: WorkloadState::Running,
                    actual: WorkloadState::Updated,
                };
                self.assign_hosts_to_workload(
                    assigned_host_ids.clone(),
                    workload_id,
                    new_status.clone(),
                )
                .await
                .map_err(|e| ServiceError::Internal(e.to_string()))?;

                // 6. Create tag map with host ids to inform nats to publish message to these hosts with workload install status
                for (index, host_pubkey) in assigned_host_ids.iter().enumerate() {
                    tag_map.insert(format!("assigned_host_{}", index), host_pubkey.to_hex());
                }

                log::info!("Added workload to new hosts. Workload={:#?}", workload_id);

                WorkloadApiResult {
                    result: WorkloadResult {
                        status: WorkloadStatus {
                            id: Some(workload_id),
                            ..new_status
                        },
                        workload: Some(workload),
                    },
                    maybe_response_tags: Some(tag_map),
                }
            }
            WorkloadState::Removed => {
                log::trace!("Removed workload to handle. Workload={:#?}", workload);
                // 1. Fetch current hosts with `workload_id`` to know which
                // hosts to send uninstall workload request to...
                let hosts = self
                    .fetch_hosts_assigned_to_workload(workload_id)
                    .await
                    .map_err(|e| ServiceError::Internal(e.to_string()))?;

                // 2. Remove workloads from existing hosts
                self.remove_workload_from_hosts(workload_id)
                    .await
                    .map_err(|e| ServiceError::Internal(e.to_string()))?;

                // 3. Create tag map with host ids to inform nats to publish message to these hosts with workload install status
                let host_ids = hosts
                    .iter()
                    .map(|h| {
                        h._id
                            .ok_or_else(|| ServiceError::Internal("Error".to_string()))
                    })
                    .collect::<Result<Vec<ObjectId>, ServiceError>>()?;
                for (index, host_pubkey) in host_ids.iter().enumerate() {
                    tag_map.insert(format!("assigned_host_{}", index), host_pubkey.to_hex());
                }

                log::info!("{} Hosts={:?}", log_msg, hosts);

                WorkloadApiResult {
                    result: WorkloadResult {
                        status: WorkloadStatus {
                            id: Some(workload_id),
                            desired: WorkloadState::Uninstalled,
                            actual: WorkloadState::Removed,
                        },
                        workload: Some(workload),
                    },
                    maybe_response_tags: Some(tag_map),
                }
            }
            _ => {
                // Catches all other cases wherein a record in the workload collection was modified (not created),
                // with a state other than "Updating" or "Removed".
                // In this case, we don't want to do take any new action, so we return a default status without any updates or frowarding tags.
                WorkloadApiResult {
                    result: WorkloadResult {
                        status: WorkloadStatus {
                            id: Some(workload_id),
                            desired: workload.status.desired,
                            actual: workload.status.actual,
                        },
                        workload: None,
                    },
                    maybe_response_tags: None,
                }
            }
        };

<<<<<<< HEAD
        Ok(WorkloadApiResult {
            result: WorkloadResult {
                status: success_status,
                workload: Some(workload),
            },
            maybe_response_tags: None,
        })
=======
        Ok(result)
>>>>>>> 88d976dc
    }

    // NB: Published by the Hosting Agent whenever the status of a workload changes
    pub async fn handle_status_update(
        &self,
        msg: Arc<Message>,
    ) -> Result<WorkloadApiResult, ServiceError> {
        log::debug!("Incoming message for 'WORKLOAD.handle_status_update'");

        let workload_status = Self::convert_msg_to_type::<WorkloadResult>(msg)?.status;
        log::trace!("Workload status to update. Status={:?}", workload_status);

        let workload_status_id = workload_status
            .id
            .ok_or_else(|| ServiceError::Internal("Failed to read ._id from record".to_string()))?;

        self.workload_collection
            .update_one_within(
                doc! {
                    "_id": workload_status_id
                },
                UpdateModifications::Document(doc! {
                    "$set": {
                        "status": bson::to_bson(&workload_status)
                            .map_err(|e| ServiceError::Internal(e.to_string()))?
                    }
                }),
            )
            .await?;

        Ok(WorkloadApiResult {
            result: WorkloadResult {
                status: workload_status,
                workload: None,
            },
            maybe_response_tags: None,
        })
    }

    // Verifies that a host meets the workload criteria
    fn verify_host_meets_workload_criteria(
        &self,
        assigned_host: &Host,
        workload: &Workload,
    ) -> bool {
        if assigned_host.remaining_capacity.disk < workload.system_specs.capacity.disk {
            return false;
        }
        if assigned_host.remaining_capacity.memory < workload.system_specs.capacity.memory {
            return false;
        }
        if assigned_host.remaining_capacity.cores < workload.system_specs.capacity.cores {
            return false;
        }

        true
    }

    async fn fetch_hosts_assigned_to_workload(&self, workload_id: ObjectId) -> Result<Vec<Host>> {
        Ok(self
            .host_collection
            .get_many_from(doc! { "assigned_workloads": workload_id })
            .await?)
    }

    async fn remove_workload_from_hosts(&self, workload_id: ObjectId) -> Result<()> {
        self.host_collection
            .inner
            .update_many(
                doc! {},
                doc! { "$pull": { "assigned_workloads": workload_id } },
            )
            .await
            .map_err(ServiceError::Database)?;
        log::info!(
            "Removed workload from previous hosts. Workload={:#?}",
            workload_id
        );
        Ok(())
    }

    // Looks through existing hosts to find possible hosts for a given workload
    // returns the minimum number of hosts required for workload
    async fn find_hosts_meeting_workload_criteria(
        &self,
        workload: Workload,
        maybe_existing_hosts: Option<Vec<Host>>,
    ) -> Result<Vec<ObjectId>, ServiceError> {
        let mut needed_host_count = workload.min_hosts;
        let mut still_eligible_host_ids: Vec<ObjectId> = vec![];

        if let Some(hosts) = maybe_existing_hosts {
            still_eligible_host_ids = hosts.into_iter()
                .filter_map(|h| {
                    if self.verify_host_meets_workload_criteria(&h, &workload) {
                        h._id.ok_or_else(|| {
                            ServiceError::Internal(format!(
                                "No `_id` found for workload. Unable to proceed verifying host eligibility. Workload={:?}",
                                workload
                            ))
                        }).ok()
                    } else {
                        None
                    }
                })
                .collect();
            needed_host_count -= still_eligible_host_ids.len() as u16;
        }

        let pipeline = vec![
            doc! {
                "$match": {
                    // verify there are enough system resources
                    "remaining_capacity.disk": { "$gte": workload.system_specs.capacity.disk },
                    "remaining_capacity.memory": { "$gte": workload.system_specs.capacity.memory },
                    "remaining_capacity.cores": { "$gte": workload.system_specs.capacity.cores },

                    // limit how many workloads a single host can have
                    "assigned_workloads": { "$lt": 1 }
                }
            },
            doc! {
                // the maximum number of hosts returned should be the minimum hosts required by workload
                // sample randomized results and always return back at least 1 result
                "$sample": std::cmp::min( needed_host_count as i32, 1),

                // only return the `host._id` feilds
                "$project": { "_id": 1 }
            },
        ];
        let host_ids = self.host_collection.aggregate::<ObjectId>(pipeline).await?;
        if host_ids.is_empty() {
            let err_msg = format!(
                "Failed to locate a compatible host for workload. Workload_Id={:?}",
                workload._id
            );
            return Err(ServiceError::Internal(err_msg));
        } else if workload.min_hosts > host_ids.len() as u16 {
            log::warn!(
                "Failed to locate the the min required number of hosts for workload. Workload_Id={:?}",
                workload._id
            );
        }

        let mut eligible_host_ids = host_ids;
        eligible_host_ids.extend(still_eligible_host_ids);

        Ok(eligible_host_ids)
    }

    async fn assign_workload_to_hosts(
        &self,
        workload_id: ObjectId,
        eligible_host_ids: Vec<ObjectId>,
        needed_host_count: u16,
    ) -> Result<Vec<ObjectId>> {
        // NB: This will attempt to assign the hosts up to 5 times.. then exit loop with warning message
        let assigned_host_ids: Vec<ObjectId>;
        let mut unassigned_host_ids: Vec<ObjectId> = eligible_host_ids.clone();
        let mut exit_flag = 0;
        loop {
            let updated_host_result = self
                .host_collection
                .update_many_within(
                    doc! {
                        "_id": { "$in": unassigned_host_ids.clone() },
                        // Currently we only allow a single workload per host
                        "assigned_workloads": { "$size": 0 }
                    },
                    UpdateModifications::Document(doc! {
                        "$push": {
                            "assigned_workloads": workload_id
                        }
                    }),
                )
                .await?;

            if updated_host_result.matched_count == unassigned_host_ids.len() as u64 {
                log::debug!(
                    "Successfully updated Host records with the new workload id {}. Host_IDs={:?} Update_Result={:?}",
                    workload_id,
                    eligible_host_ids,
                    updated_host_result
                );
                assigned_host_ids = eligible_host_ids;
                break;
            } else if exit_flag == 5 {
                let unassigned_host_hashset: HashSet<ObjectId> =
                    unassigned_host_ids.into_iter().collect();
                assigned_host_ids = eligible_host_ids
                    .into_iter()
                    .filter(|id| !unassigned_host_hashset.contains(id))
                    .collect();
                log::warn!("Exiting loop after 5 attempts to assign the workload to the min number of hosts.
                    Only able to assign {} hosts. Workload_ID={}, Assigned_Host_IDs={:?}",
                    needed_host_count,
                    workload_id,
                    assigned_host_ids
                );
                break;
            }

            log::warn!("Failed to update all selected host records with workload_id.");
            log::debug!("Fetching paired host records to see which one(s) still remain unassigned to workload...");
            let unassigned_hosts = self
                .host_collection
                .get_many_from(doc! {
                    "_id": { "$in": eligible_host_ids.clone() },
                    "assigned_workloads": { "$size": 0 }
                })
                .await?;

            unassigned_host_ids = unassigned_hosts
                .into_iter()
                .map(|h| h._id.unwrap_or_default())
                .collect();
            exit_flag += 1;
        }

        Ok(assigned_host_ids)
    }

    async fn assign_hosts_to_workload(
        &self,
        assigned_host_ids: Vec<ObjectId>,
        workload_id: ObjectId,
        new_status: WorkloadStatus,
    ) -> Result<()> {
        let updated_workload_result = self
            .workload_collection
            .update_one_within(
                doc! {
                    "_id": workload_id
                },
                UpdateModifications::Document(doc! {
                    "$set": [{
                        "status": bson::to_bson(&new_status)
                            .map_err(|e| ServiceError::Internal(e.to_string()))?
                        }, {
                        "assigned_hosts": assigned_host_ids
                    }]
                }),
            )
            .await;

        log::trace!(
            "Successfully added new workload into the Workload Collection. MongodDB Workload ID={:?}",
            updated_workload_result
        );

        Ok(())
    }

    // Helper function to initialize mongodb collections
    async fn init_collection<T>(
        client: &MongoDBClient,
        collection_name: &str,
    ) -> Result<MongoCollection<T>>
    where
        T: Serialize + for<'de> Deserialize<'de> + Unpin + Send + Sync + Default + IntoIndexes,
    {
        Ok(MongoCollection::<T>::new(client, schemas::DATABASE_NAME, collection_name).await?)
    }
}<|MERGE_RESOLUTION|>--- conflicted
+++ resolved
@@ -13,33 +13,21 @@
 use super::{types::WorkloadApiResult, WorkloadServiceApi};
 use anyhow::Result;
 use async_nats::Message;
-<<<<<<< HEAD
-use bson::{self, doc, to_document};
-=======
 use bson::{self, doc, oid::ObjectId, to_document, DateTime};
->>>>>>> 88d976dc
 use core::option::Option::None;
 use mongodb::{options::UpdateModifications, Client as MongoDBClient};
 use serde::{Deserialize, Serialize};
-<<<<<<< HEAD
-use std::{collections::HashMap, fmt::Debug, sync::Arc};
-=======
 use std::{
     collections::{HashMap, HashSet},
     fmt::Debug,
     sync::Arc,
 };
->>>>>>> 88d976dc
 use util_libs::{
     db::{
         mongodb::{IntoIndexes, MongoCollection, MongoDbAPI},
         schemas::{self, Host, Workload, WorkloadState, WorkloadStatus},
     },
-<<<<<<< HEAD
-    nats_js_client::ServiceError,
-=======
     nats::types::ServiceError,
->>>>>>> 88d976dc
 };
 
 #[derive(Debug, Clone)]
@@ -69,27 +57,12 @@
         self.process_request(
             msg,
             WorkloadState::Reported,
-<<<<<<< HEAD
-            |workload: schemas::Workload| async move {
-                let workload_id = self
-                    .workload_collection
-                    .insert_one_into(workload.clone())
-                    .await?;
-                log::info!(
-                    "Successfully added workload. MongodDB Workload ID={:?}",
-                    workload_id
-                );
-                let new_workload = schemas::Workload {
-                    _id: Some(workload_id),
-                    ..workload
-=======
             WorkloadState::Error,
             |mut workload: schemas::Workload| async move {
                 let mut status = WorkloadStatus {
                     id: None,
                     desired: WorkloadState::Running,
                     actual: WorkloadState::Reported,
->>>>>>> 88d976dc
                 };
                 workload.status = status.clone();
                 workload.metadata.created_at = Some(DateTime::now());
@@ -104,15 +77,7 @@
 
                 Ok(WorkloadApiResult {
                     result: WorkloadResult {
-<<<<<<< HEAD
-                        status: WorkloadStatus {
-                            id: new_workload._id,
-                            desired: WorkloadState::Reported,
-                            actual: WorkloadState::Reported,
-                        },
-=======
                         status,
->>>>>>> 88d976dc
                         workload: None,
                     },
                     maybe_response_tags: None,
@@ -129,19 +94,6 @@
         log::debug!("Incoming message for 'WORKLOAD.update'");
         self.process_request(
             msg,
-<<<<<<< HEAD
-            WorkloadState::Running,
-            |workload: schemas::Workload| async move {
-                let workload_query = doc! { "_id":  workload._id.clone() };
-                let updated_workload_doc =
-                    to_document(&workload).map_err(|e| ServiceError::Internal(e.to_string()))?;
-                self.workload_collection
-                    .update_one_within(
-                        workload_query,
-                        UpdateModifications::Document(updated_workload_doc),
-                    )
-                    .await?;
-=======
             WorkloadState::Updating,
             WorkloadState::Error,
             |mut workload: schemas::Workload| async move {
@@ -165,22 +117,13 @@
                     )
                     .await?;
 
->>>>>>> 88d976dc
                 log::info!(
                     "Successfully updated workload. MongodDB Workload ID={:?}",
                     workload._id
                 );
                 Ok(WorkloadApiResult {
                     result: WorkloadResult {
-<<<<<<< HEAD
-                        status: WorkloadStatus {
-                            id: workload._id,
-                            desired: WorkloadState::Reported,
-                            actual: WorkloadState::Reported,
-                        },
-=======
                         status,
->>>>>>> 88d976dc
                         workload: None,
                     },
                     maybe_response_tags: None,
@@ -280,44 +223,14 @@
                 // 3. Update the selected host records with the assigned Workload ID
                 let assigned_host_ids = self.assign_workload_to_hosts(workload_id, eligible_host_ids, workload.min_hosts).await.map_err(|e| ServiceError::Internal(e.to_string()))?;
 
-<<<<<<< HEAD
-                // Note: The `_id` is an option because it is only generated upon the intial insertion of a record in
-                // a mongodb collection. This also means that whenever a record is fetched from mongodb, it must have the `_id` field.
-                let host_id = host._id
-                    .to_owned()
-                    .ok_or_else(|| ServiceError::Internal("Failed to read ._id from record".to_string()))?;
-
-=======
->>>>>>> 88d976dc
                 // 4. Update the Workload Collection with the assigned Host ID
                 let new_status = WorkloadStatus {
                     id: None, // remove the id to avoid redundant saving of it in the db
                     ..status.clone()
                 };
-<<<<<<< HEAD
-                let updated_workload_doc = to_document(updated_workload).map_err(|e| ServiceError::Internal(e.to_string()))?;
-                let updated_workload_result = self.workload_collection.update_one_within(workload_query, UpdateModifications::Document(updated_workload_doc)).await?;
-                log::trace!(
-                    "Successfully added new workload into the Workload Collection. MongodDB Workload ID={:?}",
-                    updated_workload_result
-                );
-
-                // 5. Update the Host Collection with the assigned Workload ID
-                let host_query = doc! { "_id":  host.clone()._id };
-                let updated_host_doc =  to_document(&Host {
-                    assigned_workloads: vec![workload_id.clone()],
-                    ..host.to_owned()
-                }).map_err(|e| ServiceError::Internal(e.to_string()))?;
-                let updated_host_result = self.host_collection.update_one_within(host_query, UpdateModifications::Document(updated_host_doc)).await?;
-                log::trace!(
-                    "Successfully added new workload into the Workload Collection. MongodDB Host ID={:?}",
-                    updated_host_result
-                );
-=======
                 self.assign_hosts_to_workload(assigned_host_ids.clone(), workload_id, new_status).await.map_err(|e| ServiceError::Internal(e.to_string()))?;
 
                 // 5. Create tag map with host ids to inform nats to publish message to these hosts with workload install status                
->>>>>>> 88d976dc
                 let mut tag_map: HashMap<String, String> = HashMap::new();
                 for (index, host_pubkey) in assigned_host_ids.iter().cloned().enumerate() {
                     tag_map.insert(format!("assigned_host_{}", index), host_pubkey.to_hex());
@@ -335,24 +248,13 @@
     }
 
     // NB: Automatically published by the nats-db-connector
-<<<<<<< HEAD
-=======
     // triggers on mongodb [workload] collection (update)
->>>>>>> 88d976dc
     pub async fn handle_db_modification(
         &self,
         msg: Arc<Message>,
     ) -> Result<WorkloadApiResult, ServiceError> {
         log::debug!("Incoming message for 'WORKLOAD.modify'");
-<<<<<<< HEAD
-
         let workload = Self::convert_msg_to_type::<schemas::Workload>(msg)?;
-        log::trace!("New workload to assign. Workload={:#?}", workload);
-
-        // TODO: ...handle the use case for the update entry change stream
-=======
-        let workload = Self::convert_msg_to_type::<schemas::Workload>(msg)?;
->>>>>>> 88d976dc
 
         // Fail Safe: exit early if the workload provided does not include an `_id` field
         let workload_id = if let Some(id) = workload.clone()._id {
@@ -493,17 +395,7 @@
             }
         };
 
-<<<<<<< HEAD
-        Ok(WorkloadApiResult {
-            result: WorkloadResult {
-                status: success_status,
-                workload: Some(workload),
-            },
-            maybe_response_tags: None,
-        })
-=======
         Ok(result)
->>>>>>> 88d976dc
     }
 
     // NB: Published by the Hosting Agent whenever the status of a workload changes
