use anyhow::{anyhow, Result};
use async_trait::async_trait;
use bson::{self, doc, Document};
use futures::stream::TryStreamExt;
use mongodb::results::DeleteResult;
use mongodb::{options::IndexOptions, Client, Collection, IndexModel};
use serde::{Deserialize, Serialize};
use std::fmt::Debug;

#[derive(thiserror::Error, Debug, Clone)]
pub enum ServiceError {
    #[error("Internal Error: {0}")]
    Internal(String),
    #[error(transparent)]
    Database(#[from] mongodb::error::Error),
}

#[async_trait]
pub trait MongoDbPool<T>
where
    T: Serialize + for<'de> Deserialize<'de> + Unpin + Send + Sync,
{
    async fn get_one_from(&self, filter: Document) -> Result<Option<T>>;
    async fn get_many_from(&self, filter: Document) -> Result<Vec<T>>;
    async fn insert_one_into(&self, item: T) -> Result<String>;
    async fn insert_many_into(&self, items: Vec<T>) -> Result<Vec<String>>;
    async fn delete_all_from(&self) -> Result<DeleteResult>;
}

pub trait IntoIndexes {
    fn into_indices(&self) -> Result<Vec<(Document, Option<IndexOptions>)>>;
}

#[derive(Debug, Clone)]
pub struct MongoCollection<T>
where
    T: Serialize + for<'de> Deserialize<'de> + Unpin + Send + Sync + Default + IntoIndexes,
{
    collection: Collection<T>,
    indices: Vec<IndexModel>,
}

impl<T> MongoCollection<T>
where
    T: Serialize + for<'de> Deserialize<'de> + Unpin + Send + Sync + Default + IntoIndexes,
{
    // Initialize database and return in form of an MongoDbPool
    // NB: Each `mongodb::Client` clone is an alias of an Arc type and allows for multiple references of the same connection pool.
    pub async fn new(
        client: &Client,
        db_name: &str,
        collection_name: &str,
    ) -> Result<Self, ServiceError> {
        let collection = client.database(db_name).collection::<T>(collection_name);
        let indices = vec![];

        Ok(MongoCollection {
            collection,
            indices,
        })
    }

    pub async fn apply_indexing(&mut self) -> Result<&mut Self> {
        let schema_indices = T::default().into_indices()?;
        let mut indices = self.indices.to_owned();

        for (indexed_field, opts) in schema_indices.into_iter() {
            let options = Some(opts.unwrap_or_default());
            let index = IndexModel::builder()
                .keys(indexed_field)
                .options(options)
                .build();

            indices.push(index);
        }

        self.indices = indices.clone();

        // Apply the indices to the mongodb collection schema
        self.collection.create_indexes(indices).await?;
        Ok(self)
    }
}

#[async_trait]
impl<T> MongoDbPool<T> for MongoCollection<T>
where
    T: Serialize + for<'de> Deserialize<'de> + Unpin + Send + Sync + Default + IntoIndexes + Debug,
{
    async fn get_one_from(&self, filter: Document) -> Result<Option<T>> {
        log::info!("get_one_from filter {:?}", filter);

        let item = self
            .collection
            .find_one(filter)
            .await
            .map_err(ServiceError::Database)?;

        log::info!("item {:?}", item);
        Ok(item)
    }

    async fn get_many_from(&self, filter: Document) -> Result<Vec<T>> {
        let cursor = self.collection.find(filter).await?;
        let results: Vec<T> = cursor.try_collect().await.map_err(ServiceError::Database)?;
        Ok(results)
    }

    async fn insert_one_into(&self, item: T) -> Result<String> {
        let result = self
            .collection
            .insert_one(item)
            .await
            .map_err(ServiceError::Database)?;

        Ok(result.inserted_id.to_string())
    }

    async fn insert_many_into(&self, items: Vec<T>) -> Result<Vec<String>> {
        let result = self
            .collection
            .insert_many(items)
            .await
            .map_err(ServiceError::Database)?;

        let ids = result
            .inserted_ids
            .values()
            .map(|id| id.to_string())
            .collect();
        Ok(ids)
    }

    async fn delete_all_from(&self) -> Result<DeleteResult> {
        self.collection
            .delete_many(doc! {})
            .await
            .map_err(|e| anyhow!(e))
    }
}

// Helpers:
pub fn get_mongodb_url() -> String {
    std::env::var("MONGO_URI").unwrap_or_else(|_| "mongodb://127.0.0.1:27017".to_string())
}

#[cfg(test)]
mod tests {
    use super::*;
    use crate::db::schemas;
    use bson::{self, doc, oid};
    use dotenv::dotenv;
    use mongodb::{options::ClientOptions, Client as MongoDBClient};

    #[tokio::test]
    async fn test_indexing_and_api() -> Result<()> {
        dotenv().ok();
        env_logger::init();

        let mongo_uri =
            std::env::var("MONGO_URI").unwrap_or_else(|_| "mongodb://127.0.0.1:27017".to_string());
        let client_options = ClientOptions::parse(mongo_uri).await?;
        let client = MongoDBClient::with_options(client_options)?;

        let database_name = "holo-hosting-test";
        let collection_name = "host";
        let mut host_api =
            MongoCollection::<schemas::Host>::new(&client, &database_name, collection_name).await?;

        // set index
        host_api.apply_indexing().await?;

        fn get_mock_host() -> schemas::Host {
            schemas::Host {
                _id: oid::ObjectId::new().to_string(),
<<<<<<< HEAD
                device_id: vec!["mac_id".to_string()],
                ip_address: "127.0.0.1".to_string(),
                remaining_capacity: 50,
                avg_uptime: 95,
                avg_network_speed: 500,
                avg_latency: 10,
                vms: vec![],
                assigned_workloads: "workload_id".to_string(),
=======
                device_id: "Vf3IceiD".to_string(),
>>>>>>> 1043fe66
                assigned_hoster: "hoster".to_string(),
            }
        }

        // insert a document
        let host_0 = get_mock_host();
        host_api.insert_one_into(host_0.clone()).await?;

        // get one (the same) document
        let filter_one = doc! { "_id":  host_0._id.to_string() };
        let fetched_host = host_api.get_one_from(filter_one.clone()).await?;
        let mongo_db_host = fetched_host.unwrap();
        assert_eq!(mongo_db_host._id, host_0._id);

        // insert many documents
        let host_1 = get_mock_host();
        let host_2 = get_mock_host();
        let host_3 = get_mock_host();
        host_api
            .insert_many_into(vec![host_1.clone(), host_2.clone(), host_3.clone()])
            .await?;

        // get many docs
        let ids = vec![
            host_1._id.to_string(),
            host_2._id.to_string(),
            host_3._id.to_string(),
        ];
        let filter_many = doc! {
            "_id": { "$in": ids }
        };
        let fetched_hosts = host_api.get_many_from(filter_many.clone()).await?;

        assert_eq!(fetched_hosts.len(), 3);
        let ids: Vec<String> = fetched_hosts.into_iter().map(|h| h._id).collect();
        assert!(ids.contains(&ids[0]));
        assert!(ids.contains(&ids[1]));
        assert!(ids.contains(&ids[2]));

        // delete all documents
        let DeleteResult { deleted_count, .. } = host_api.delete_all_from().await?;
        assert_eq!(deleted_count, 4);
        let fetched_host = host_api.get_one_from(filter_one).await?;
        let fetched_hosts = host_api.get_many_from(filter_many).await?;
        assert!(fetched_host.is_none());
        assert!(fetched_hosts.is_empty());

        Ok(())
    }
}<|MERGE_RESOLUTION|>--- conflicted
+++ resolved
@@ -173,8 +173,7 @@
         fn get_mock_host() -> schemas::Host {
             schemas::Host {
                 _id: oid::ObjectId::new().to_string(),
-<<<<<<< HEAD
-                device_id: vec!["mac_id".to_string()],
+                device_id: "Vf3IceiD".to_string(),
                 ip_address: "127.0.0.1".to_string(),
                 remaining_capacity: 50,
                 avg_uptime: 95,
@@ -182,9 +181,6 @@
                 avg_latency: 10,
                 vms: vec![],
                 assigned_workloads: "workload_id".to_string(),
-=======
-                device_id: "Vf3IceiD".to_string(),
->>>>>>> 1043fe66
                 assigned_hoster: "hoster".to_string(),
             }
         }
