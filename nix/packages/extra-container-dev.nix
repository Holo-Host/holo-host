# please see the `dev-` prefixed recipes in the toplevel Justfile for usage
{
  inputs,
  system,
  flake,
  perSystem,
  nixpkgs ? inputs.nixpkgs-2411,
}: let
  privateNetwork = true;

  package = inputs.extra-container.lib.buildContainers {
    # The system of the container host
    inherit system;

    # Optional: Set nixpkgs.
    # If unset, the nixpkgs input of extra-container flake is used
    inherit nixpkgs;

    # Only set this if the `system.stateVersion` of your container
    # host is < 22.05
    # legacyInstallDirs = true;

    # Set this to disable `nix run` support
    # addRunner = false;

    config = {config, ...}: let
      hubHostAddress = "192.168.42.42";
      hubLocalAddress = "192.168.42.43";
      hostHostAddress = "192.168.42.44";
      hostLocalAddress = "192.168.42.45";
      orchestratorHostAddress = "192.168.42.46";
      orchestratorLocalAddress = "192.168.42.47";
      holoGwHostAddress = "192.168.42.48";
      holoGwLocalAddress = "192.168.42.49";
      hostMachineId = "f0b9a2b7a95848389fdb43eda8139569";

      bootstrapPort = 50000;
      signalPort = 50001;

      hosts = {
        "${hubLocalAddress}" = ["dev-hub"];
        "${holoGwLocalAddress}" = ["dev-gw"];
      };
    in {
      containers.dev-hub = {
        inherit privateNetwork;

        hostAddress = hubHostAddress;
        localAddress = hubLocalAddress;
        # `specialArgs` is available in nixpkgs > 22.11
        # This is useful for importing flakes from modules (see nixpkgs/lib/modules.nix).
        # specialArgs = { inherit inputs; };

        config = {pkgs, ...}: {
          networking.firewall.enable = false;

          imports = [
            flake.nixosModules.holo-nats-server
          ];

          networking.hosts = hosts;

          # networking.hostName = "hub";
          # networking.domain = "local";

          # holo.orchestrator.enable = true;
          holo.nats-server.enable = true;
          holo.nats-server.host = "0.0.0.0";
          services.nats.settings = {
            # TODO: re-enable this and replicate the same account structure on the host-agent side.
            accounts = {
              SYS = {
                users = [
                  {
                    user = "admin";
                    password = "admin";
                  }
                ];
              };
              TESTING = {
                jetstream = "enabled";
                users = [
                  {
                    user = "anon";
                    password = "anon";
                  }
                  {
                    user = "host";
                    password = "$2a$11$n9GIsAxhun3dESl6QAW0feAyBjL4zdsROGyStO8EzbO5gjZg9ApOC";
                  }
                  {
                    user = "orchestrator";
                    password = "$2a$11$MhaeMYaGfTKPUphrsDHHwugySr/Z5PSEugH28ctqEYowGXiAq2eOO";
                  }

                  {
                    user = "gateway";
                    password = "$2a$11$K8SLsaSSqDw5LNxvKl64VeGm1FIJREr8Umg0qCrataTB.aAo65QHe";
                  }
                ];
              };
            };
            system_account = "SYS";
            # no_auth_user = "anon";

            jetstream = {
              # TODO: use "hub" once we support different domains on hub and leafs
              domain = "";
              enabled = true;
            };

            # logging options
            debug = true;
            trace = false;
            logtime = false;
          };

          # TODO: create a module for this and move this to a separate container.
          systemd.services.holochain-services = {
            requires = [
              "network-online.target"
            ];

            wantedBy = [
              "multi-user.target"
            ];
            script = ''
              ${pkgs.lib.getExe' perSystem.holonix_0_4.holochain "hc-run-local-services"} \
                --bootstrap-interface="0.0.0.0" \
                --bootstrap-port=${builtins.toString bootstrapPort} \
                --signal-interfaces "0.0.0.0" \
                --signal-port=${builtins.toString signalPort}
            '';
          };
        };
      };

      containers.dev-host = {
        inherit privateNetwork;
        hostAddress = hostHostAddress;
        localAddress = hostLocalAddress;

        # Forward requests from the container's external interface
        # to the container's localhost.
        # Useful to test internal services from outside the container.

        # WARNING: This exposes the container's localhost to all users.
        # Only use in a trusted environment.
        extra.exposeLocalhost = true;

        # `specialArgs` is available in nixpkgs > 22.11
        # This is useful for importing flakes from modules (see nixpkgs/lib/modules.nix).
        # specialArgs = { inherit inputs; };

        config = {...}: {
          # in case the container shares the host network, don't mess with the firewall rules.
          networking.firewall.enable = false;

          imports = [
            flake.nixosModules.holo-host-agent
          ];

          networking.hosts = hosts;

          environment.etc."machine-id" = {
            mode = "0644";
            text = hostMachineId;
          };

          environment.systemPackages = [
            perSystem.self.rust-workspace.individual.ham
          ];

          holo.host-agent = {
            enable = true;
            logLevel = "trace";

            extraDaemonizeArgs.host-inventory-disable = false;

<<<<<<< HEAD
                nats.hub.url = "wss://dev-hub:${builtins.toString config.containers.dev-hub.config.holo.nats-server.websocket.externalPort}";
                nats.hub.tlsInsecure = true;
                nats.hub.user = "orchestrator";
                nats.hub.passwordFile = builtins.toFile "nats.pw" "yooveihuQuai4ziphiel4F";
              };
=======
            # dev-container
            nats.hub.url = "wss://host:eKonohFee5ahS6pah3iu1a@dev-hub:${builtins.toString config.containers.dev-hub.config.holo.nats-server.websocket.externalPort}";
            nats.hub.tlsInsecure = true;

            # cloud testing
            # nats.hub.url = "wss://nats-server-0.holotest.dev:443";
            # nats.hub.tlsInsecure = false;

            nats.store_dir = "/var/lib/holo-host-agent/store_dir";
          };
        };
      };

      containers.dev-orch = {
        inherit privateNetwork;
        hostAddress = orchestratorHostAddress;
        localAddress = orchestratorLocalAddress;

        # `specialArgs` is available in nixpkgs > 22.11
        # This is useful for importing flakes from modules (see nixpkgs/lib/modules.nix).
        # specialArgs = { inherit inputs; };

        config = {
          pkgs,
          lib,
          ...
        }: {
          # in case the container shares the host network, don't mess with the firewall rules.
          networking.firewall.enable = false;

          imports = [
            flake.nixosModules.holo-orchestrator
          ];

          networking.hosts = hosts;

          holo.orchestrator = {
            enable = true;
            logLevel = "trace";
            nats.hub.url = "wss://dev-hub:${builtins.toString config.containers.dev-hub.config.holo.nats-server.websocket.externalPort}";
            nats.hub.tlsInsecure = true;
            nats.hub.user = "orchestrator";
            nats.hub.passwordFile = builtins.toFile "nats.pw" "yooveihuQuai4ziphiel4F";
            mongo = {
              passwordFile = builtins.toFile "mongodb.password" "test";
              clusterIdFile = builtins.toFile "mongodb.clusterId" "test";
>>>>>>> f0ec8a32
            };
          };
        };
      };

      containers.dev-gw = {
        inherit privateNetwork;

        hostAddress = holoGwHostAddress;
        localAddress = holoGwLocalAddress;

        # `specialArgs` is available in nixpkgs > 22.11
        # This is useful for importing flakes from modules (see nixpkgs/lib/modules.nix).
        # specialArgs = { inherit inputs; };

        config = {...}: {
          # in case the container shares the host network, don't mess with the firewall rules.
          networking.firewall.enable = false;

          imports = [
            flake.nixosModules.holo-gateway
          ];

          networking.hosts = hosts;

          holo.holo-gateway = {
            enable = true;
            logLevel = "trace";

            nats.hub.url = "wss://dev-hub:${builtins.toString config.containers.dev-hub.config.holo.nats-server.websocket.externalPort}";
            nats.hub.tlsInsecure = true;
            nats.hub.user = "gateway";
            nats.hub.passwordFile = builtins.toFile "nats.pw" "B_82eA5#Z7Om2J-LjqRT1B";
          };
        };
      };
    };
  };
  packageWithPlatformFilter = package.overrideAttrs {
    meta.platforms = with nixpkgs.lib;
      lists.intersectLists platforms.linux (platforms.x86_64 ++ platforms.aarch64);
  };

  packageWithPlatformFilterAndTest =
    packageWithPlatformFilter.overrideAttrs {
    };
in
  packageWithPlatformFilterAndTest<|MERGE_RESOLUTION|>--- conflicted
+++ resolved
@@ -177,13 +177,6 @@
 
             extraDaemonizeArgs.host-inventory-disable = false;
 
-<<<<<<< HEAD
-                nats.hub.url = "wss://dev-hub:${builtins.toString config.containers.dev-hub.config.holo.nats-server.websocket.externalPort}";
-                nats.hub.tlsInsecure = true;
-                nats.hub.user = "orchestrator";
-                nats.hub.passwordFile = builtins.toFile "nats.pw" "yooveihuQuai4ziphiel4F";
-              };
-=======
             # dev-container
             nats.hub.url = "wss://host:eKonohFee5ahS6pah3iu1a@dev-hub:${builtins.toString config.containers.dev-hub.config.holo.nats-server.websocket.externalPort}";
             nats.hub.tlsInsecure = true;
@@ -230,7 +223,6 @@
             mongo = {
               passwordFile = builtins.toFile "mongodb.password" "test";
               clusterIdFile = builtins.toFile "mongodb.clusterId" "test";
->>>>>>> f0ec8a32
             };
           };
         };
