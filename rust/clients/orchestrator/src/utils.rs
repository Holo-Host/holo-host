--- conflicted
+++ resolved
@@ -1,7 +1,3 @@
-<<<<<<< HEAD
-use nats_utils::types::ResponseSubjectsGenerator;
-use std::{collections::HashMap, sync::Arc};
-=======
 use anyhow::Result;
 use nats_utils::{
     jetstream_service::JsStreamService,
@@ -26,7 +22,6 @@
 
     Ok(())
 }
->>>>>>> d1d56d8c
 
 pub fn create_callback_subject_to_host(
     is_prefix: bool,
