--- conflicted
+++ resolved
@@ -1,25 +1,16 @@
-<<<<<<< HEAD
+mod admin_client;
 mod auth;
-=======
-mod admin_client;
->>>>>>> e76f6a74
 mod extern_api;
 mod inventory;
 mod utils;
 mod workloads;
 use anyhow::Result;
-<<<<<<< HEAD
 use async_nats::Client;
-use dotenv::dotenv;
-use mongodb::{options::ClientOptions, Client as MongoDBClient};
-use tokio::task::spawn;
-use util_libs::db::mongodb::get_mongodb_url;
-=======
 use db_utils::mongodb::get_mongodb_url;
 use dotenv::dotenv;
 use mongodb::{options::ClientOptions, Client as MongoDBClient};
 use nats_utils::jetstream_client::get_nats_url;
->>>>>>> e76f6a74
+use tokio::task::spawn;
 
 #[tokio::main]
 async fn main() -> Result<(), async_nats::Error> {
@@ -30,71 +21,60 @@
     let mongo_uri: String = get_mongodb_url();
     let db_client_options = ClientOptions::parse(mongo_uri).await?;
     let db_client = MongoDBClient::with_options(db_client_options)?;
-<<<<<<< HEAD
     let thread_db_client = db_client.clone();
 
     // Start Nats Auth Service
-    println!("starting auth...");
-    let auth_client: Client = auth::run(db_client).await?;
-    println!("finished setting up auth...");
+    log::info!("Starting auth...");
+    let auth_client: Client = auth::run(db_client.clone()).await?;
+    log::debug!("Finished setting up auth...");
 
     // Start Nats Admin Services
     spawn(async move {
-        println!("spawning workload client...");
-        let default_nats_connect_timeout_secs = 30;
-        let admin_creds_path = None;
-        if let Err(e) = workloads::run(
-            &admin_creds_path,
-            default_nats_connect_timeout_secs,
-            thread_db_client,
-        )
-        .await
-        {
-            log::error!("Error running workload service. Err={:?}", e)
+        log::debug!("Spawning admin client...");
+
+        if let Ok(admin_client) = admin_client::run(&None, get_nats_url()).await {
+            log::info!("Starting workload service...");
+
+            if let Err(e) = workloads::run(admin_client.clone(), thread_db_client.clone()).await {
+                log::error!("Error running workload service. Err={:?}", e)
+            };
+
+            log::info!("Starting inventory service...");
+            if let Err(e) = inventory::run(admin_client.clone(), thread_db_client).await {
+                log::error!("Error running inventory service. Err={:?}", e)
+            };
+
+            // Only exit program when explicitly requested
+            tokio::signal::ctrl_c()
+                .await
+                .expect("Failed to close service gracefully");
+
+            // Close admin client and drain internal buffer before exiting to make sure all messages are sent
+            // NB: Calling drain/close on any one of the Client instances closes the underlying connection.
+            // This affects all instances that share the same connection (including clones) because they are all references to the same resource.
+            log::info!("Closing admin client...");
+            admin_client
+                .close()
+                .await
+                .expect("Failed to close admin client gracefully");
+        } else {
+            log::error!(
+                "Failed to spawn admin client and its dependant services (workload and inventory)."
+            )
         }
     });
 
     // Only exit program when explicitly requested
     tokio::signal::ctrl_c().await?;
 
-    log::debug!("Closing orchestrator auth service...");
-
-    // Close auth client and drain internal buffer before exiting to make sure all messages are sent
-    auth_client.drain().await?;
-    log::debug!("Closed orchestrator auth service");
-=======
->>>>>>> e76f6a74
-
-    // TODO: Start Nats Auth Service (once ready)
-    // let auth_client: Client = auth::run(db_client).await?;
-
-    // Start Nats Admin Services
-    log::debug!("spawning admin client...");
-    let admin_client = admin_client::run(&None, get_nats_url()).await?;
-
-    log::info!("Starting workload service...");
-    if let Err(e) = workloads::run(admin_client.clone(), db_client.clone()).await {
-        log::error!("Error running workload service. Err={:?}", e)
-    };
-
-    log::info!("Starting inventory service...");
-    if let Err(e) = inventory::run(admin_client.clone(), db_client.clone()).await {
-        log::error!("Error running inventory service. Err={:?}", e)
-    };
-
-    // Only exit program when explicitly requested
-    tokio::signal::ctrl_c().await?;
-
-    // Close admin client and drain internal buffer before exiting to make sure all messages are sent
-    // NB: Calling drain/close on any one of the Client instances closes the underlying connection.
-    // This affects all instances that share the same connection (including clones) because they are all references to the same resource.
-    log::info!("Closing admin client...");
-    admin_client.close().await?;
-
     // Close all mongodb connections
     log::debug!("Closing db connection...");
     db_client.shutdown().await;
 
+    // Close auth client and drain internal buffer before exiting to make sure all messages are sent
+    log::info!("Closing orchestrator auth service...");
+    auth_client.drain().await?;
+
     log::info!("Successfully shut down orchestrator");
     Ok(())
 }