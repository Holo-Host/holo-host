use super::nats_js_client::EndpointType;

use anyhow::{anyhow, Result};
use std::any::Any;
// use async_nats::jetstream::message::Message;
use async_nats::jetstream::consumer::{self, AckPolicy, PullConsumer};
use async_nats::jetstream::stream::{self, Info, Stream};
use async_nats::jetstream::Context;
use async_trait::async_trait;
use futures::StreamExt;
use serde::{Deserialize, Serialize};
use std::collections::HashMap;
use std::fmt::Debug;
use std::sync::Arc;
use tokio::sync::RwLock;

pub type ResponseSubjectsGenerator = Arc<dyn Fn(HashMap<String, String>) -> Vec<String> + Send + Sync>;

pub trait CreateTag: Send + Sync {
    fn get_tags(&self) -> HashMap<String, String>;
}

pub trait EndpointTraits:
    Serialize + for<'de> Deserialize<'de> + Send + Sync + Clone + Debug + CreateTag + 'static
{
}

#[async_trait]
pub trait ConsumerExtTrait: Send + Sync + Debug + 'static {
    fn get_name(&self) -> &str;
    fn get_consumer(&self) -> PullConsumer;
    fn get_endpoint(&self) -> Box<dyn Any + Send + Sync>;
    fn get_response(&self) -> Option<ResponseSubjectsGenerator>;
}

impl<T> TryFrom<Box<dyn Any + Send + Sync>> for EndpointType<T>
where
    T: EndpointTraits,
{
    type Error = anyhow::Error;

    fn try_from(value: Box<dyn Any + Send + Sync>) -> Result<Self, Self::Error> {
        if let Ok(endpoint) = value.downcast::<EndpointType<T>>() {
            Ok(*endpoint)
        } else {
            Err(anyhow::anyhow!("Failed to downcast to EndpointType"))
        }
    }
}

#[derive(Clone, derive_more::Debug)]
pub struct ConsumerExt<T>
where
    T: EndpointTraits,
{
    name: String,
    consumer: PullConsumer,
    handler: EndpointType<T>,
    #[debug(skip)]
    response_subject_fn: Option<ResponseSubjectsGenerator>,
}

#[async_trait]
impl<T> ConsumerExtTrait for ConsumerExt<T>
where
    T: EndpointTraits,
{
    fn get_name(&self) -> &str {
        &self.name
    }
    fn get_consumer(&self) -> PullConsumer {
        self.consumer.clone()
    }
    fn get_endpoint(&self) -> Box<dyn Any + Send + Sync> {
        Box::new(self.handler.clone())
    }
    fn get_response(&self) -> Option<ResponseSubjectsGenerator> {
        self.response_subject_fn.clone()
    }
}

#[allow(dead_code)]
#[derive(Clone, Debug)]
pub struct JsStreamServiceInfo<'a> {
    pub name: &'a str,
    pub version: &'a str,
    pub service_subject: &'a str,
}

struct LogInfo {
    prefix: String,
    service_name: String,
    service_subject: String,
    endpoint_name: String,
    endpoint_subject: String,
}

#[derive(Clone, Deserialize, Default)]
pub struct JsServiceParamsPartial {
    pub name: String,
    pub description: String,
    pub version: String,
    pub service_subject: String,
}

/// Microservice for Jetstream Streams
// This setup creates only one subject for the stream (eg: "WORKLOAD.>") and sets up
// all consumers of the stream to listen to stream subjects beginning with that subject (eg: "WORKLOAD.start")
#[derive(Clone, Debug)]
pub struct JsStreamService {
    name: String,
    version: String,
    service_subject: String,
    service_log_prefix: String,
    js_context: Arc<RwLock<Context>>,
    stream: Arc<RwLock<Stream<Info>>>,
    local_consumers: Arc<RwLock<HashMap<String, Arc<dyn ConsumerExtTrait>>>>,
}

impl JsStreamService {
    /// Create a new MicroService instance
    // NB: The service consumer creates the stream
    pub async fn new(
        context: Context,
        name: &str,
        description: &str,
        version: &str,
        service_subject: &str,
    ) -> Result<Self, async_nats::Error>
    where
        Self: 'static,
    {
        let stream = context
            .get_or_create_stream(&stream::Config {
                name: name.to_string(),
                description: Some(description.to_string()),
                subjects: vec![format!("{}.>", service_subject)],
                allow_direct: true,
                ..Default::default()
            })
            .await?;

        let service_log_prefix = format!("JS-LOG::{}::", name);

        Ok(JsStreamService {
            name: name.to_string(),
            version: version.to_string(),
            service_subject: service_subject.to_string(),
            service_log_prefix,
            js_context: Arc::new(RwLock::new(context)),
            stream: Arc::new(RwLock::new(stream)),
            local_consumers: Arc::new(RwLock::new(HashMap::new())),
        })
    }

    pub fn get_service_info(&self) -> JsStreamServiceInfo {
        JsStreamServiceInfo {
            name: self.name.as_ref(),
            version: self.version.as_ref(),
            service_subject: self.service_subject.as_ref(),
        }
    }

    pub async fn get_consumer_stream_info(
        &self,
        consumer_name: &str,
    ) -> Result<Option<consumer::Info>> {
        if let Some(consumer_ext) = self
            .to_owned()
            .local_consumers
            .write()
            .await
            .get_mut(&consumer_name.to_string())
        {
            let mut consumer = consumer_ext.get_consumer();
            let info = consumer.info().await?;
            Ok(Some(info.to_owned()))
        } else {
            Ok(None)
        }
    }

    pub async fn get_consumer<T>(&self, consumer_name: &str) -> Result<ConsumerExt<T>>
    where
        T: EndpointTraits,
    {
        let consumer_ext = self
            .local_consumers
            .read()
            .await
            .get(&consumer_name.to_string())
            .ok_or(anyhow!("Error"))?
            .to_owned();

        let endpoint_trait_obj = consumer_ext.get_endpoint();
        let handler: EndpointType<T> = EndpointType::try_from(endpoint_trait_obj)?;

        Ok(ConsumerExt {
            name: consumer_ext.get_name().to_string(),
            consumer: consumer_ext.get_consumer(),
            handler,
            response_subject_fn: consumer_ext.get_response(),
        })
    }

    pub async fn add_consumer<T>(
        &self,
        consumer_name: &str,
        endpoint_subject: &str,
        endpoint_type: EndpointType<T>,
        response_subject_fn: Option<ResponseSubjectsGenerator>,
    ) -> Result<ConsumerExt<T>, async_nats::Error>
    where
        T: EndpointTraits,
    {
        let full_subject = format!("{}.{}", self.service_subject, endpoint_subject);

        // Register JS Subject Consumer
        let consumer_config = consumer::pull::Config {
            durable_name: Some(consumer_name.to_string()),
            ack_policy: AckPolicy::Explicit,
            filter_subject: full_subject,
            ..Default::default()
        };

        let consumer = self
            .stream
            .write()
            .await
            .get_or_create_consumer(consumer_name, consumer_config)
            .await?;

        let consumer_with_handler = ConsumerExt {
            name: consumer_name.to_string(),
            consumer,
            handler: endpoint_type,
            response_subject_fn,
        };

        self.local_consumers
            .write()
            .await
            .insert(consumer_name.to_string(), Arc::new(consumer_with_handler));

        let endpoint_consumer: ConsumerExt<T> = self.get_consumer(consumer_name).await?;
        self.spawn_consumer_handler::<T>(consumer_name).await?;

        log::debug!(
            "{}Added the {} local consumer",
            self.service_log_prefix,
            endpoint_consumer.name,
        );

        Ok(endpoint_consumer)
    }

    pub async fn spawn_consumer_handler<T>(
        &self,
        consumer_name: &str,
    ) -> Result<(), async_nats::Error>
    where
        T: EndpointTraits,
    {
        if let Some(consumer_ext) = self
            .to_owned()
            .local_consumers
            .write()
            .await
            .get_mut(&consumer_name.to_string())
        {
            let consumer_details = consumer_ext.to_owned();
            let endpoint_handler: EndpointType<T> =
                EndpointType::try_from(consumer_details.get_endpoint())?;
            let maybe_response_generator = consumer_ext.get_response();
            let mut consumer = consumer_details.get_consumer();
            let messages = consumer
                .stream()
                .heartbeat(std::time::Duration::from_secs(10))
                .messages()
                .await?;

            let log_info = LogInfo {
                prefix: self.service_log_prefix.clone(),
                service_name: self.name.clone(),
                service_subject: self.service_subject.clone(),
                endpoint_name: consumer_details.get_name().to_owned(),
                endpoint_subject: consumer.info().await?.config.filter_subject.clone(),
            };

            let service_context = self.js_context.clone();

            tokio::spawn(async move {
                Self::process_messages(
                    log_info,
                    service_context,
                    messages,
                    endpoint_handler,
                    maybe_response_generator,
                )
                .await;
            });
        } else {
            log::warn!(
                "{}Unable to spawn the consumer endpoint handler. Consumer does not exist in the stream service: consumer={}, service={}",
                self.service_log_prefix,
                consumer_name,
                self.name

            );
        };

        Ok(())
    }

    async fn process_messages<T>(
        log_info: LogInfo,
        service_context: Arc<RwLock<Context>>,
        mut messages: consumer::pull::Stream,
        endpoint_handler: EndpointType<T>,
        maybe_response_generator: Option<ResponseSubjectsGenerator>,
    ) where
        T: EndpointTraits,
    {
        while let Some(Ok(js_msg)) = messages.next().await {
            log::trace!(
                "{}Consumer received message: subj='{}.{}', endpoint={}, service={}",
                log_info.prefix,
                log_info.service_subject,
                log_info.endpoint_subject,
                log_info.endpoint_name,
                log_info.service_name
            );

            let result = match endpoint_handler {
                EndpointType::Sync(ref handler) => handler(&js_msg.message),
                EndpointType::Async(ref handler) => handler(Arc::new(js_msg.clone().message)).await,
            };

            let (response_bytes, maybe_subject_tags) = match result {
                Ok(r) => {
                    let bytes: bytes::Bytes = match serde_json::to_vec(&r) {
                        Ok(r) => r.into(),
                        Err(e) => e.to_string().into(),
                    };
                    let maybe_subject_tags = r.get_tags();
                    (bytes, maybe_subject_tags)
<<<<<<< HEAD
                },
                Err(err) => (err.to_string().into(), HashMap::new()),
=======
                }
                Err(err) => (err.to_string().into(), None),
>>>>>>> d1f21bc0
            };

            // Returns a response if a reply address exists.
            // (Note: This means the js subject was called with a `req` instead of a `pub`.)
            if let Some(reply) = &js_msg.reply {
                if let Err(err) = service_context
                    .read()
                    .await
                    .publish(
                        format!(
                            "{}.{}.{}",
                            reply, log_info.service_subject, log_info.endpoint_subject
                        ),
                        response_bytes.clone(),
                    )
                    .await
                {
                    log::error!(
                        "{}Failed to send reply upon successful message consumption: subj='{}.{}.{}', endpoint={}, service={}, err={:?}",
                        log_info.prefix,
                        reply,
                        log_info.service_subject,
                        log_info.endpoint_subject,
                        log_info.endpoint_name,
                        log_info.service_name,
                        err
                    );

                    // todo: discuss how we want to handle error
                };
            }

            // Publish a response message to response subjects when an endpoint response subject generator exists for endpoint
            if let Some(response_subject_fn) = maybe_response_generator.as_ref() {
                let response_subjects = response_subject_fn(maybe_subject_tags);
                for response_subject in response_subjects.iter() {
                    if let Err(err) = service_context
                        .read()
                        .await
                        .publish(
                            format!("{}.{}", log_info.service_subject, response_subject),
                            response_bytes.clone(),
                        )
                        .await
                    {
                        log::error!(
                            "{}Failed to publish new message upon successful message consumption: subj='{}.{}', endpoint={}, service={}, err={:?}",
                            log_info.prefix,
                            log_info.service_subject,
                            log_info.endpoint_subject,
                            log_info.endpoint_name,
                            log_info.service_name,
                            err
                        );
                    };
                }
                // todo: discuss how we want to handle error
            }

            // Send back message acknowledgment
            if let Err(err) = js_msg.ack().await {
                log::error!(
                    "{}Failed to send ACK new message upon successful message consumption: subj='{}.{}', endpoint={}, service={}, err={:?}",
                    log_info.prefix,
                    log_info.service_subject,
                    log_info.endpoint_subject,
                    log_info.endpoint_name,
                    log_info.service_name,
                    err
                );

                // todo: discuss how we want to handle error
            }
        }
    }
}

#[cfg(feature = "tests_integration_nats")]
#[cfg(test)]
mod tests {
    use super::*;
    use async_nats::{jetstream, ConnectOptions};
    use std::sync::Arc;

    const NATS_SERVER_URL: &str = "nats://localhost:4222";
    const SERVICE_SEMVER: &str = "0.0.1";

    pub async fn setup_jetstream() -> Context {
        let client = ConnectOptions::new()
            .name("test_client")
            .connect(NATS_SERVER_URL)
            .await
            .expect("Failed to connect to NATS");

        jetstream::new(client)
    }

    pub async fn get_default_js_service(context: Context) -> JsStreamService {
        JsStreamService::new(
            context,
            "test_service",
            "Test Service",
            SERVICE_SEMVER,
            "test.subject",
        )
        .await
        .expect("Failed to create JsStreamService")
    }

    #[tokio::test]
    async fn test_js_service_init() {
        let context = setup_jetstream().await;
        let service_name = "test_service";
        let description = "Test Service Description";
        let version = SERVICE_SEMVER;
        let subject = "test.subject";

        let service = JsStreamService::new(context, service_name, description, version, subject)
            .await
            .expect("Failed to create JsStreamService");

        assert_eq!(service.name, service_name);
        assert_eq!(service.version, version);
        assert_eq!(service.service_subject, subject);
    }

    #[tokio::test]
    async fn test_js_service_with_existing_stream() {
        let context = setup_jetstream().await;
        let stream_name = "existing_stream";
        let version = SERVICE_SEMVER;

        // Create a stream beforehand
        context
            .get_or_create_stream(&stream::Config {
                name: stream_name.to_string(),
                description: Some("Existing stream description".to_string()),
                subjects: vec![format!("{}.>", stream_name)],
                ..Default::default()
            })
            .await
            .expect("Failed to create stream");

        let service = JsStreamService::with_existing_stream(context, version, stream_name)
            .await
            .expect("Failed to create JsStreamService with existing stream");

        assert_eq!(service.name, stream_name);
        assert_eq!(service.version, version);
    }

    #[tokio::test]
    async fn test_js_service_add_consumer() {
        let context = setup_jetstream().await;
        let service = get_default_js_service(context).await;

        let consumer_name = "test_consumer";
        let endpoint_subject = "endpoint";
        let endpoint_type = EndpointType::Sync(Arc::new(|_msg| Ok(vec![1, 2, 3])));
        let response_subject = Some("response.subject".to_string());

        let consumer = service
            .add_consumer(
                consumer_name,
                endpoint_subject,
                endpoint_type,
                response_subject,
            )
            .await
            .expect("Failed to add local consumer");

        assert_eq!(consumer.name, consumer_name);
        assert!(consumer.response_subject.is_some());
        assert_eq!(consumer.response_subject.unwrap(), "response.subject");
    }

    #[tokio::test]
    async fn test_js_service_spawn_consumer_handler() {
        let context = setup_jetstream().await;
        let service = get_default_js_service(context).await;

        let consumer_name = "test_consumer";
        let endpoint_subject = "endpoint";
        let endpoint_type = EndpointType::Sync(Arc::new(|_msg| Ok(vec![1, 2, 3])));
        let response_subject = None;

        service
            .add_consumer(
                consumer_name,
                endpoint_subject,
                endpoint_type,
                response_subject,
            )
            .await
            .expect("Failed to add local consumer");

        let result = service.spawn_consumer_handler(consumer_name).await;
        assert!(result.is_ok(), "Failed to spawn consumer handler");
    }
}<|MERGE_RESOLUTION|>--- conflicted
+++ resolved
@@ -344,13 +344,8 @@
                     };
                     let maybe_subject_tags = r.get_tags();
                     (bytes, maybe_subject_tags)
-<<<<<<< HEAD
                 },
-                Err(err) => (err.to_string().into(), HashMap::new()),
-=======
-                }
-                Err(err) => (err.to_string().into(), None),
->>>>>>> d1f21bc0
+                Err(err) => (err.to_string().into(), HashMap::new())
             };
 
             // Returns a response if a reply address exists.
