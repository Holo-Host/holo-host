--- conflicted
+++ resolved
@@ -156,42 +156,6 @@
                     return Err(anyhow!(err_msg));
                 };
 
-<<<<<<< HEAD
-        // Note: The `_id` is an option because it is only generated upon the intial insertion of a record in
-        // a mongodb collection. This also means that whenever a record is fetched from mongodb, it must have the `_id` feild.
-        // Using `unwrap` is therefore safe.
-        let host_id = host._id.to_owned().unwrap();
-        
-        // 4. Update the Workload Collection with the assigned Host ID
-        let workload_query = doc! { "_id":  workload_id.clone() };
-        let updated_workload = to_document(&Workload {
-            assigned_hosts: vec![host_id],
-            ..workload.clone()
-        })?;
-        let updated_workload_result = self.workload_collection.update_one_within(
-            workload_query,
-            UpdateModifications::Document(doc!{ "$set": updated_workload })
-        ).await?;
-        log::info!(
-            "Successfully added new workload into the Workload Collection. MongodDB Workload ID={:?}",
-            updated_workload_result
-        );
-    
-        // 5. Update the Host Collection with the assigned Workload ID
-        let host_query = doc! { "_id":  host.clone()._id };
-        let updated_host =  to_document(&Host {
-            assigned_workloads: vec![workload_id.clone()],
-            ..host.to_owned()
-        })?;
-        let updated_host_result = self.host_collection.update_one_within(
-            host_query,
-            UpdateModifications::Document(doc!{ "$set": updated_host })
-        ).await?;
-        log::info!(
-            "Successfully added new workload into the Workload Collection. MongodDB Host ID={:?}",
-            updated_host_result
-        );
-=======
                 // 1. Perform sanity check to ensure workload is not already assigned to a host
                 // ...and if so, exit fn
                 // todo: check for to ensure assigned host *still* has enough capacity for updated workload
@@ -224,7 +188,6 @@
                         return Err(anyhow!(err_msg));
                     }
                 };
->>>>>>> eea5cb61
 
                 // Note: The `_id` is an option because it is only generated upon the intial insertion of a record in
                 // a mongodb collection. This also means that whenever a record is fetched from mongodb, it must have the `_id` feild.
@@ -276,7 +239,7 @@
         log::debug!("Incoming message for 'WORKLOAD.update'");
         
         let payload_buf = msg.payload.to_vec();
-<<<<<<< HEAD
+
         let mut workload: schemas::Workload = serde_json::from_slice(&payload_buf)?;
         log::trace!("New workload to assign. Workload={:#?}", workload.clone());
 
@@ -318,12 +281,6 @@
             doc! { "_id": workload._id },
             UpdateModifications::Document(doc!{ "$set": updated_workload_doc }),
         ).await?;
-=======
-        let workload: schemas::Workload = serde_json::from_slice(&payload_buf)?;
-        log::trace!("New workload to assign. Workload={:#?}", workload);
-        
-        // TODO: ...handle the use case for the update entry change stream 
->>>>>>> eea5cb61
 
         let success_status = WorkloadStatus {
             id: workload._id,
@@ -333,15 +290,10 @@
         
         Ok(types::ApiResult(success_status, None))
     }
-
-<<<<<<< HEAD
+  
     // NB: This is the stream that is automatically published by the nats-db-connector
     pub async fn handle_db_deletion(&self, msg: Arc<Message>) -> Result<Vec<u8>, anyhow::Error> {
-=======
-    // Zeeshan to take a look:
-    // NB: Automatically published by the nats-db-connector
-    pub async fn handle_db_deletion(&self, msg: Arc<Message>) -> Result<types::ApiResult, anyhow::Error> {
->>>>>>> eea5cb61
+
         log::debug!("Incoming message for 'WORKLOAD.delete'");
         
         let payload_buf = msg.payload.to_vec();
@@ -367,7 +319,6 @@
         let workload_status: WorkloadStatus = serde_json::from_slice(&payload_buf)?;
         log::trace!("Workload status to update. Status={:?}", workload_status);
 
-<<<<<<< HEAD
         // 1. fetch the workload document
         match self.workload_collection.get_one_from(doc! { "_id":  workload._id.clone() }).await?{
             Some(workload_doc) => {
@@ -396,9 +347,6 @@
                 "deletedAt": DateTime::from_chrono(chrono::Utc::now())
             }
         })).await?;
-=======
-        // TODO: ...handle the use case for the workload status update
->>>>>>> eea5cb61
         
         Ok(types::ApiResult(workload_status, None))
     }    
