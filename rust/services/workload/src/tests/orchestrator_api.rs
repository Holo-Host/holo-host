#![allow(unused_imports)]
use crate::{orchestrator_api::OrchestratorWorkloadApi, types::WorkloadResult};
use anyhow::Result;
use bson::doc;
use db_utils::schemas::{WorkloadState, WorkloadStatus};
use hpos_hal::inventory::{HoloDriveInventory, HoloInventory};
use mock_utils::{
    host::{create_test_host, gen_mock_processors},
    mongodb_runner::MongodRunner,
    nats_message::NatsMessage,
    workload::{create_test_workload, create_test_workload_default},
};
use std::sync::Arc;

#[cfg(not(target_arch = "aarch64"))]
#[cfg(test)]
mod tests {
    use super::*;
    use db_utils::{mongodb::MongoDbAPI, schemas::Capacity};

    #[tokio::test]
    async fn test_add_workload() -> Result<()> {
        let mongod = MongodRunner::run().unwrap();
        let db_client = mongod.client().unwrap();

        let api = OrchestratorWorkloadApi::new(&db_client).await?;
        let workload = create_test_workload_default();
        let msg_payload = serde_json::to_vec(&workload).unwrap();
        let msg = Arc::new(NatsMessage::new("WORKLOAD.add", msg_payload).into_message());
        let result = api.add_workload(msg).await?;

        assert!(result.result.status.id.is_some());
        assert!(matches!(
            result.result.status.actual,
            WorkloadState::Reported
        ));
        assert!(matches!(
            result.result.status.desired,
            WorkloadState::Running
        ));
        Ok(())
    }

    #[tokio::test]
    async fn test_update_workload() -> Result<()> {
        let mongod = MongodRunner::run().unwrap();
        let db_client = mongod.client().unwrap();

        let api = OrchestratorWorkloadApi::new(&db_client).await?;

        // First add a workload
        let mut workload = create_test_workload_default();
        let workload_id = api
            .workload_collection
            .insert_one_into(workload.clone())
            .await?;
        workload._id = Some(workload_id);

        // Then update it
        let msg_payload = serde_json::to_vec(&workload).unwrap();
        let msg = Arc::new(NatsMessage::new("WORKLOAD.update", msg_payload).into_message());

        let result = api.update_workload(msg).await?;

        assert!(matches!(
            result.result.status.actual,
            WorkloadState::Updating
        ));
        assert!(matches!(
            result.result.status.desired,
            WorkloadState::Updated
        ));

        Ok(())
    }

    #[tokio::test]
<<<<<<< HEAD
    async fn test_delete_workload() -> Result<()> {
        let mongod = MongodRunner::run().unwrap();
        let db_client = mongod.client().unwrap();
=======
    async fn test_remove_workload() -> Result<()> {
        let mongod = MongodRunner::run().expect("Failed to run mongod");
        let db_client = mongod.client().expect("Failed to create db client");
>>>>>>> f56c8ce4

        let api = OrchestratorWorkloadApi::new(&db_client).await?;

        // First add a workload
        let workload = create_test_workload_default();
        let workload_id = api.workload_collection.insert_one_into(workload).await?;

<<<<<<< HEAD
        // Then delete it
        let msg_payload = serde_json::to_vec(&workload_id).unwrap();
        let msg = Arc::new(TestMessage::new("WORKLOAD.delete", msg_payload).into_message());
=======
        // Then remove it
        let msg_payload =
            serde_json::to_vec(&workload_id).expect("Failed to serialize workload id");
        let msg = Arc::new(NatsMessage::new("WORKLOAD.remove", msg_payload).into_message());
>>>>>>> f56c8ce4

        let result = api.delete_workload(msg).await?;

        assert!(matches!(
            result.result.status.actual,
            WorkloadState::Deleted
        ));
        assert!(matches!(
            result.result.status.desired,
            WorkloadState::Removed
        ));

        // Verify workload is marked as deleted
        let deleted_workload = api
            .workload_collection
            .get_one_from(doc! { "_id": workload_id })
            .await?
            .unwrap();
        assert!(deleted_workload.metadata.is_deleted);
        assert!(deleted_workload.metadata.deleted_at.is_some());

        Ok(())
    }

    #[tokio::test]
    async fn test_verify_host_meets_workload_criteria() -> Result<()> {
        let mongod = MongodRunner::run().unwrap();
        let db_client = mongod.client().unwrap();

        let api = OrchestratorWorkloadApi::new(&db_client).await?;
        let required_avg_network_speed = 100;
        let required_avg_uptime = 0.85;
        let required_capacity = Capacity {
            drive: 200,
            cores: 18,
        };
        #[allow(clippy::field_reassign_with_default)]
        let mut valid_host_remaining_capacity = HoloInventory::default();
        let mut mock_holo_drive = HoloDriveInventory {
            capacity_bytes: Some(100),
            ..Default::default()
        };
        valid_host_remaining_capacity.drives = vec![
            mock_holo_drive.clone(),
            mock_holo_drive.clone(),
            mock_holo_drive.clone(),
        ];
        valid_host_remaining_capacity.cpus = gen_mock_processors(20);

        let workload = create_test_workload(
            None,
            None,
            Some(1),
            Some(required_capacity),
            Some(required_avg_network_speed),
            Some(required_avg_uptime),
        );
        let host = create_test_host(
            None,
            None,
            None,
            Some(valid_host_remaining_capacity),
            Some(required_avg_network_speed),
            Some(required_avg_uptime),
        );

        // Test when host meets criteria
        assert!(api.verify_host_meets_workload_criteria(&host.inventory, &workload));

        // Test when host drive space doesn't meet disk criteria
        let mut ineligible_host = host.clone();
        // Create new holo drive with available capacity less than workload requirement
        mock_holo_drive.capacity_bytes = Some(0);
        ineligible_host.inventory.drives = vec![
            mock_holo_drive.clone(),
            mock_holo_drive.clone(),
            mock_holo_drive,
        ];
        assert!(!api.verify_host_meets_workload_criteria(&ineligible_host.inventory, &workload));

        // Test when host cores count doesn't meet cores criteria
        let mut ineligible_host = host.clone();
        ineligible_host.inventory.cpus = gen_mock_processors(14); // Less than workload requirement
        assert!(!api.verify_host_meets_workload_criteria(&ineligible_host.inventory, &workload));

        Ok(())
    }

    #[tokio::test]
    async fn test_handle_db_insertion() -> Result<()> {
        let mongod = MongodRunner::run().unwrap();
        let db_client = mongod.client().unwrap();

        let api = OrchestratorWorkloadApi::new(&db_client).await?;
        let required_avg_network_speed = 500;
        let required_avg_uptime = 0.90;
        let required_capacity = Capacity {
            drive: 1000,
            cores: 20,
        };
        #[allow(clippy::field_reassign_with_default)]
        let mut valid_host_remaining_capacity = HoloInventory::default();
        let mock_holo_drive = HoloDriveInventory {
            capacity_bytes: Some(100),
            ..Default::default()
        };
        valid_host_remaining_capacity.drives = vec![
            mock_holo_drive.clone(),
            mock_holo_drive.clone(),
            mock_holo_drive,
        ];
        valid_host_remaining_capacity.cpus = gen_mock_processors(20);

        // Create and add a host first
        let host = create_test_host(
            None,
            None,
            None,
            Some(valid_host_remaining_capacity),
            Some(required_avg_network_speed),
            Some(required_avg_uptime),
        );
        let host_id = api.host_collection.insert_one_into(host).await?;

        // Create workload
        let mut workload = create_test_workload(
            None,
            None,
            Some(1),
            Some(required_capacity),
            Some(required_avg_network_speed),
            Some(required_avg_uptime),
        );

        let workload_id = api
            .workload_collection
            .insert_one_into(workload.clone())
            .await?;
        workload._id = Some(workload_id);

        let msg_payload = serde_json::to_vec(&workload).unwrap();
        let msg = Arc::new(NatsMessage::new("WORKLOAD.insert", msg_payload).into_message());

        let result = api.handle_db_insertion(msg).await?;

        assert!(matches!(
            result.result.status.actual,
            WorkloadState::Assigned
        ));
        assert!(matches!(
            result.result.status.desired,
            WorkloadState::Running
        ));

        // Verify host assignment
        let updated_host = api
            .host_collection
            .get_one_from(doc! { "_id": host_id })
            .await?
            .unwrap();

        assert!(updated_host.assigned_workloads.contains(&workload_id));
        Ok(())
    }

    #[tokio::test]
    async fn test_handle_status_update() -> Result<()> {
        let mongod = MongodRunner::run().unwrap();
        let db_client = mongod.client().unwrap();

        let api = OrchestratorWorkloadApi::new(&db_client).await?;

        // Create and add a workload first
        let workload = create_test_workload_default();
        let workload_id = api.workload_collection.insert_one_into(workload).await?;

        // Create status update
        let status = WorkloadStatus {
            id: Some(workload_id),
            desired: WorkloadState::Running,
            actual: WorkloadState::Running,
        };
        let result = WorkloadResult {
            status: status.clone(),
            workload: None,
        };

        let msg_payload = serde_json::to_vec(&result).unwrap();
        let msg = Arc::new(NatsMessage::new("WORKLOAD.status", msg_payload).into_message());

        let update_result = api.handle_status_update(msg).await?;

        assert!(matches!(
            update_result.result.status.actual,
            WorkloadState::Running
        ));
        assert!(matches!(
            update_result.result.status.desired,
            WorkloadState::Running
        ));

        // Verify workload status was updated
        let updated_workload = api
            .workload_collection
            .get_one_from(doc! { "_id": workload_id })
            .await?
            .unwrap();
        assert!(matches!(
            updated_workload.status.actual,
            WorkloadState::Running
        ));
        assert!(matches!(
            updated_workload.status.desired,
            WorkloadState::Running
        ));

        Ok(())
    }
}<|MERGE_RESOLUTION|>--- conflicted
+++ resolved
@@ -1,21 +1,19 @@
-#![allow(unused_imports)]
-use crate::{orchestrator_api::OrchestratorWorkloadApi, types::WorkloadResult};
-use anyhow::Result;
-use bson::doc;
-use db_utils::schemas::{WorkloadState, WorkloadStatus};
-use hpos_hal::inventory::{HoloDriveInventory, HoloInventory};
-use mock_utils::{
-    host::{create_test_host, gen_mock_processors},
-    mongodb_runner::MongodRunner,
-    nats_message::NatsMessage,
-    workload::{create_test_workload, create_test_workload_default},
-};
-use std::sync::Arc;
-
 #[cfg(not(target_arch = "aarch64"))]
 #[cfg(test)]
 mod tests {
-    use super::*;
+    use crate::{orchestrator_api::OrchestratorWorkloadApi, types::WorkloadResult};
+    use anyhow::Result;
+    use bson::doc;
+    use db_utils::schemas::{WorkloadState, WorkloadStatus};
+    use hpos_hal::inventory::{HoloDriveInventory, HoloInventory};
+    use mock_utils::{
+        host::{create_test_host, gen_mock_processors},
+        mongodb_runner::MongodRunner,
+        nats_message::NatsMessage,
+        workload::{create_test_workload, create_test_workload_default},
+    };
+    use std::sync::Arc;
+
     use db_utils::{mongodb::MongoDbAPI, schemas::Capacity};
 
     #[tokio::test]
@@ -75,15 +73,9 @@
     }
 
     #[tokio::test]
-<<<<<<< HEAD
-    async fn test_delete_workload() -> Result<()> {
-        let mongod = MongodRunner::run().unwrap();
-        let db_client = mongod.client().unwrap();
-=======
     async fn test_remove_workload() -> Result<()> {
         let mongod = MongodRunner::run().expect("Failed to run mongod");
         let db_client = mongod.client().expect("Failed to create db client");
->>>>>>> f56c8ce4
 
         let api = OrchestratorWorkloadApi::new(&db_client).await?;
 
@@ -91,16 +83,10 @@
         let workload = create_test_workload_default();
         let workload_id = api.workload_collection.insert_one_into(workload).await?;
 
-<<<<<<< HEAD
-        // Then delete it
-        let msg_payload = serde_json::to_vec(&workload_id).unwrap();
-        let msg = Arc::new(TestMessage::new("WORKLOAD.delete", msg_payload).into_message());
-=======
         // Then remove it
         let msg_payload =
             serde_json::to_vec(&workload_id).expect("Failed to serialize workload id");
         let msg = Arc::new(NatsMessage::new("WORKLOAD.remove", msg_payload).into_message());
->>>>>>> f56c8ce4
 
         let result = api.delete_workload(msg).await?;
 
