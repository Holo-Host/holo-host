--- conflicted
+++ resolved
@@ -1,35 +1,54 @@
-<<<<<<< HEAD
 mod auth;
-// mod workloads;
-=======
 mod extern_api;
 mod utils;
 mod workloads;
->>>>>>> 88d976dc
 use anyhow::Result;
+use async_nats::Client;
 use dotenv::dotenv;
+use mongodb::{options::ClientOptions, Client as MongoDBClient};
 use tokio::task::spawn;
+use util_libs::db::mongodb::get_mongodb_url;
 
 #[tokio::main]
 async fn main() -> Result<(), async_nats::Error> {
     dotenv().ok();
     env_logger::init();
+
+    // Setup MongoDB Client
+    let mongo_uri: String = get_mongodb_url();
+    let db_client_options = ClientOptions::parse(mongo_uri).await?;
+    let db_client = MongoDBClient::with_options(db_client_options)?;
+    let thread_db_client = db_client.clone();
+
+    // Start Nats Auth Service
     println!("starting auth...");
+    let auth_client: Client = auth::run(db_client).await?;
+    println!("finished setting up auth...");
 
-<<<<<<< HEAD
-    auth::run().await?;
+    // Start Nats Admin Services
+    spawn(async move {
+        println!("spawning workload client...");
+        let default_nats_connect_timeout_secs = 30;
+        let admin_creds_path = None;
+        if let Err(e) = workloads::run(
+            thread_db_client,
+            &admin_creds_path,
+            default_nats_connect_timeout_secs,
+        )
+        .await
+        {
+            log::error!("Error running workload service. Err={:?}", e)
+        }
+    });
 
-    println!("finished auth...");
+    // Only exit program when explicitly requested
+    tokio::signal::ctrl_c().await?;
 
-    // spawn(async move {
-    //     if let Err(e) = workloads::run().await {
-    //         log::error!("{}", e)
-    //     }
-    // });
-=======
-    // Run workload service
-    workloads::run().await?;
+    log::debug!("Closing orchestrator auth service...");
 
->>>>>>> 88d976dc
+    // Close auth client and drain internal buffer before exiting to make sure all messages are sent
+    auth_client.drain().await?;
+    log::debug!("Closed orchestrator auth service");
+
     Ok(())
 }