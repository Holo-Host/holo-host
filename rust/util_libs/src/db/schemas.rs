--- conflicted
+++ resolved
@@ -12,7 +12,6 @@
 pub const HOST_COLLECTION_NAME: &str = "host";
 pub const WORKLOAD_COLLECTION_NAME: &str = "workload";
 
-<<<<<<< HEAD
 // ==================== User Schema ====================
 #[derive(Serialize, Deserialize, Clone, Debug)]
 pub enum Role {
@@ -32,24 +31,12 @@
     pub email: String,
     pub jurisdiction: String,
     pub roles: Vec<RoleInfo>,
-=======
-// ==================== Host Schema ====================
-pub use Host as Node;
-pub use String as HosterPubKey;
-
-#[derive(Serialize, Deserialize, Clone, Debug, Default)]
-pub struct Host {
-    pub _id: String,                   // Mongodb ID
-    pub device_id: String,             // *INDEXED*, Auto-generated Nats server ID
-    pub assigned_hoster: HosterPubKey, // Hoster pubkey
->>>>>>> 1043fe66
 }
 
 impl IntoIndexes for User {
     fn into_indices(&self) -> Result<Vec<(Document, Option<IndexOptions>)>> {
         let mut indices = vec![];
 
-<<<<<<< HEAD
         //  Add Email Index
         let email_index_doc = doc! { "email": 1 };
         let email_index_opts = Some(
@@ -68,22 +55,11 @@
                 .build(),
         );
         indices.push((role_index_doc, role_index_opts));
-=======
-        //  Add Device ID Index
-        let device_id_index_doc = doc! { "device_id": 1 };
-        let device_id_index_opts = Some(
-            IndexOptions::builder()
-                .name(Some("device_id_index".to_string()))
-                .build(),
-        );
-        indices.push((device_id_index_doc, device_id_index_opts));
->>>>>>> 1043fe66
 
         Ok(indices)
     }
 }
 
-<<<<<<< HEAD
 // ==================== Developer Schema ====================
 #[derive(Serialize, Deserialize, Clone, Debug, Default)]
 pub struct Developer {
@@ -127,11 +103,12 @@
 
 // Provide type Alias for Host
 pub use Host as Node;
+pub use String as HosterPubKey;
 
 #[derive(Serialize, Deserialize, Clone, Debug, Default)]
 pub struct Host {
-    pub _id: String,            // Mongodb ID (automated default)
-    pub device_id: Vec<String>, // Auto-generated Nats server ID
+    pub _id: String,       // Mongodb ID (automated default)
+    pub device_id: String, // *INDEXED*, Auto-generated Nats server ID
     pub ip_address: String,
     pub remaining_capacity: u64,
     pub avg_uptime: u64,
@@ -146,21 +123,19 @@
     fn into_indices(&self) -> Result<Vec<(Document, Option<IndexOptions>)>> {
         let mut indices = vec![];
 
-        //  Add Hoster Index
-        let hoster_index_doc = doc! { "assigned_hoster": 1 };
-        let hoster_index_opts = Some(
+        //  Add Device ID Index
+        let device_id_index_doc = doc! { "device_id": 1 };
+        let device_id_index_opts = Some(
             IndexOptions::builder()
-                .name(Some("assigned_hoster_index".to_string()))
+                .name(Some("device_id_index".to_string()))
                 .build(),
         );
-        indices.push((hoster_index_doc, hoster_index_opts));
+        indices.push((device_id_index_doc, device_id_index_opts));
 
         Ok(indices)
     }
 }
 
-=======
->>>>>>> 1043fe66
 // ==================== Workload Schema ====================
 pub use String as SemVer;
 
@@ -168,15 +143,10 @@
 pub struct Workload {
     pub _id: String, // Mongodb ID (automated default)
     pub version: SemVer,
-<<<<<<< HEAD
     pub nix_pkg: String, // (Includes everthing needed to deploy workload - ie: binary & env pkg & deps, etc)
     pub assigned_developer: String, // *INDEXED*, Developer Mongodb ID
     pub min_hosts: u16,
     pub assigned_hosts: Vec<String>, // Host Device IDs (eg: assigned nats server id)
-=======
-    pub nats_pkg: String, // (Includes everthing needed to deploy workload - ie: binary & env pkg & deps, etc)
-    pub assigned_hosts: Vec<String>, // Host Device IDs (eg: mac_id)
->>>>>>> 1043fe66
 }
 
 impl Default for Workload {
@@ -194,13 +164,9 @@
         Self {
             _id: String::new(),
             version: semver,
-<<<<<<< HEAD
             nix_pkg: String::new(),
             assigned_developer: String::new(),
             min_hosts: 1,
-=======
-            nats_pkg: String::new(),
->>>>>>> 1043fe66
             assigned_hosts: Vec::new(),
         }
     }
