/*
This client is associated with the:
  - WORKLOAD account
  - host user

This client is responsible for subscribing the host agent to workload stream endpoints:
  - installing new workloads
  - removing workloads
  - sending active periodic workload reports
  - sending workload status upon request
*/

mod auth;
mod hostd;
pub mod agent_cli;
pub mod host_cmds;
pub mod support_cmds;
use agent_cli::DaemonzeArgs;
use anyhow::Result;
use clap::Parser;
use dotenv::dotenv;
use thiserror::Error;

#[derive(Error, Debug)]
pub enum AgentCliError {
    #[error("Agent Daemon Error")]
    AsyncNats(#[from] async_nats::Error),
    #[error("Command Line Error")]
    CommandError(#[from] std::io::Error),
}

#[tokio::main]
async fn main() -> Result<(), AgentCliError> {
    dotenv().ok();
    env_logger::init();

    let cli = agent_cli::Root::parse();
    match &cli.scope {
        agent_cli::CommandScopes::Daemonize(daemonize_args) => {
            log::info!("Spawning host agent.");
            daemonize(daemonize_args).await?;
        }
        agent_cli::CommandScopes::Host { command } => host_cmds::host_command(command)?,
        agent_cli::CommandScopes::Support { command } => support_cmds::support_command(command)?,
    }

    Ok(())
}

async fn daemonize(args: &DaemonzeArgs) -> Result<(), async_nats::Error> {
<<<<<<< HEAD
    let creds_path_arg_clone = args.nats_leafnode_client_creds_path.clone();
    let host_creds_path = creds_path_arg_clone.unwrap_or_else(|| {
        authentication::utils::get_file_path_buf(
            &util_libs::nats_js_client::get_nats_client_creds("HOLO", "HPOS", "host")
        )
    });
    let host_pubkey: String = match host_creds_path.try_exists() {
        Ok(_p) => {
            // TODO: read creds file and parse out pubkey OR call nsc to read pubkey from file (whichever is cleaner)
            "host_pubkey_placeholder>".to_string()
        },
        Err(_) => {
            log::debug!("About to run the Hosting Agent Initialization Service");
            auth::init_agent::run().await?
        }
    };

    hostd::gen_leaf_server::run(&args.nats_leafnode_client_creds_path).await;
    hostd::workload_manager::run(
        &host_pubkey,
=======
    // let host_pubkey = auth::init_agent::run().await?;
    
    let _ = hostd::gen_leaf_server::run(
        &args.nats_leafnode_client_creds_path,
        &args.store_dir,
        args.hub_url.clone(),
        args.hub_tls_insecure,
    )
    .await;

    let host_workload_client = hostd::workload_manager::run(
        "host_id_placeholder>",
>>>>>>> c040a206
        &args.nats_leafnode_client_creds_path,
        args.nats_connect_timeout_secs,
    )
    .await?;

    // Only exit program when explicitly requested
    tokio::signal::ctrl_c().await?;

    // Close client and drain internal buffer before exiting to make sure all messages are sent
    host_workload_client.close().await?;

    Ok(())
}<|MERGE_RESOLUTION|>--- conflicted
+++ resolved
@@ -48,7 +48,6 @@
 }
 
 async fn daemonize(args: &DaemonzeArgs) -> Result<(), async_nats::Error> {
-<<<<<<< HEAD
     let creds_path_arg_clone = args.nats_leafnode_client_creds_path.clone();
     let host_creds_path = creds_path_arg_clone.unwrap_or_else(|| {
         authentication::utils::get_file_path_buf(
@@ -66,12 +65,6 @@
         }
     };
 
-    hostd::gen_leaf_server::run(&args.nats_leafnode_client_creds_path).await;
-    hostd::workload_manager::run(
-        &host_pubkey,
-=======
-    // let host_pubkey = auth::init_agent::run().await?;
-    
     let _ = hostd::gen_leaf_server::run(
         &args.nats_leafnode_client_creds_path,
         &args.store_dir,
@@ -81,8 +74,7 @@
     .await;
 
     let host_workload_client = hostd::workload_manager::run(
-        "host_id_placeholder>",
->>>>>>> c040a206
+        &host_pubkey,
         &args.nats_leafnode_client_creds_path,
         args.nats_connect_timeout_secs,
     )
