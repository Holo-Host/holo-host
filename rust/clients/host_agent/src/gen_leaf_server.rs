--- conflicted
+++ resolved
@@ -1,8 +1,3 @@
-<<<<<<< HEAD
-=======
-use std::{path::PathBuf, time::Duration};
-
->>>>>>> db443974
 use anyhow::Context;
 use std::path::PathBuf;
 use tempfile::tempdir;
@@ -96,50 +91,5 @@
     .await
     .context("failed to spawn the Leaf Server in a separate thread")??;
 
-<<<<<<< HEAD
     Ok(())
-=======
-    // Spin up Nats Client
-    // Nats takes a moment to become responsive, so we try to connecti in a loop for a few seconds.
-    // TODO: how do we recover from a connection loss to Nats in case it crashes or something else?
-    let nats_url = nats_js_client::get_nats_url();
-    log::info!("nats_url : {}", nats_url);
-
-    const HOST_AGENT_CLIENT_NAME: &str = "Host Agent Bare";
-
-    let nats_client = tokio::select! {
-        client = async {loop {
-                let host_workload_client = nats_js_client::JsClient::new(nats_js_client::NewJsClientParams {
-                    nats_url:nats_url.clone(),
-                    name:HOST_AGENT_CLIENT_NAME.to_string(),
-                    ping_interval:Some(Duration::from_secs(10)),
-                    request_timeout:Some(Duration::from_secs(29)),
-
-                    inbox_prefix: Default::default(),
-                    service_params:Default::default(),
-                    opts: Default::default(),
-                    credentials_path: Default::default()
-                })
-                .await
-                .map_err(|e| anyhow::anyhow!("connecting to NATS via {nats_url}: {e}"));
-
-                match host_workload_client {
-                    Ok(client) => break client,
-                    Err(e) => {
-                        let duration = tokio::time::Duration::from_millis(100);
-                        log::warn!("{}, retrying in {duration:?}", e);
-                        tokio::time::sleep(duration).await;
-                    }
-                }
-            }} => client,
-        _ = {
-            log::debug!("will time out waiting for NATS after {nats_connect_timeout_secs:?}");
-            tokio::time::sleep(tokio::time::Duration::from_secs(nats_connect_timeout_secs))
-         } => {
-            anyhow::bail!("timed out waiting for NATS on {nats_url}");
-        }
-    };
-
-    Ok(nats_client)
->>>>>>> db443974
 }