# Module to configure a machine as a holo-host-agent.

# blueprint specific first level argument that's referred to as "publisherArgs"
{
  inputs,
  flake,
  ...
}:

{
  lib,
  config,
  pkgs,
  ...
}:

let
  cfg = config.holo.host-agent;
in
{
  imports = [
    inputs.extra-container.nixosModules.default
  ];

  options.holo.host-agent = {
    enable = lib.mkOption {
      description = "enable holo-host-agent";
      default = true;
    };

    autoStart = lib.mkOption {
      type = lib.types.bool;
      default = true;
    };

    package = lib.mkOption {
      type = lib.types.package;
      default = inputs.self.packages.${pkgs.stdenv.system}.rust-workspace;
    };

    hostAuthScriptPath =  lib.mkOption {
      type = lib.types.path;
      default = "${flake}/scripts/host_auth_setup.sh";
    };

    rust = {
      log = lib.mkOption {
        type = lib.types.str;
        default = "debug";
      };

      backtrace = lib.mkOption {
        type = lib.types.str;
        default = "1";
      };
    };

    nats = {
      listenHost = lib.mkOption {
        type = lib.types.str;
        default = "127.0.0.1";
      };

      listenPort = lib.mkOption {
        type = lib.types.int;
        default = 4222;
      };

      url = lib.mkOption {
        type = lib.types.str;
        default = "${cfg.nats.listenHost}:${builtins.toString cfg.nats.listenPort}";
      };

      nscPath = lib.mkOption {
        type = lib.types.path;
        default = "/var/lib/.local/share/nats/nsc";
      };

      sharedCredsPath = lib.mkOption {
        type = lib.types.path;
        default = "${cfg.nats.nscPath}/shared_creds";
      };

      localCredsPath = lib.mkOption {
        type = lib.types.path;
        default = "${cfg.nats.nscPath}/local_creds";
      };

      hostNkeyPath = lib.mkOption {
        type = lib.types.path;
        default = "${cfg.nats.localCredsPath}/host.nk";
      };

      sysNkeyPath = lib.mkOption {
        type = lib.types.path;
        default = "${cfg.nats.localCredsPath}/sys.nk";
      };

      hposCredsPath = lib.mkOption {
        type = lib.types.path;
        default = "/var/lib/holo-host-agent/server-key-config.json";
      };

<<<<<<< HEAD
      hposCredsPwFile = lib.mkOption {
        type = lib.types.path;
        default = "/var/lib/holo-host-agent/hpos_creds_pw.txt";
=======
      hposCredsPw = lib.mkOption {
        type = lib.types.str;
        default = "pass";
>>>>>>> a67b49c5
      };

      hub = {
        url = lib.mkOption {
          type = lib.types.str;
        };
        tlsInsecure = lib.mkOption {
          type = lib.types.bool;
        };
      };

      store_dir = lib.mkOption {
        type = lib.types.nullOr lib.types.path;
        default = null;
      };

      extraDaemonizeArgs = lib.mkOption {
        # forcing everything to be a string because the bool -> str conversion is strange (true -> "1" and false -> "")
        type = lib.types.attrs;
        default = {
        };
      };
    };
  };

  config = lib.mkIf cfg.enable {
    systemd.services.holo-host-agent = {
      enable = true;

      after = [
        "network-online.target"
      ];
      wants = [
        "network-online.target"
      ];
      wantedBy = lib.lists.optional cfg.autoStart "multi-user.target";

      environment =
        {
          RUST_LOG = cfg.rust.log;
          RUST_BACKTRACE = cfg.rust.backtrace;
          NSC_PATH = cfg.nats.nscPath;
          LOCAL_CREDS_PATH = cfg.nats.localCredsPath;
          HOSTING_AGENT_HOST_NKEY_PATH = cfg.nats.hostNkeyPath;
          HOSTING_AGENT_SYS_NKEY_PATH = cfg.nats.sysNkeyPath;
          HPOS_CONFIG_PATH = cfg.nats.hposCredsPath;
<<<<<<< HEAD
          DEVICE_SEED_DEFAULT_PASSWORD_FILE = builtins.toString cfg.nats.hposCredsPwFile;
=======
          DEVICE_SEED_DEFAULT_PASSWORD = builtins.toString cfg.nats.hposCredsPw;
>>>>>>> a67b49c5
          NATS_LISTEN_PORT = builtins.toString cfg.nats.listenPort;
        }
        // lib.attrsets.optionalAttrs (cfg.nats.url != null) {
          NATS_URL = cfg.nats.url;
        };

      path = [
        pkgs.nats-server
      ];

      preStart = ''
<<<<<<< HEAD
        init_host_auth_guard() {
          ${cfg.hostAuthScriptPath} ${builtins.toString cfg.nats.nscPath} ${builtins.toString cfg.nats.sharedCredsPath}
        }
        init_host_auth_guard
        echo "Finished Host Auth Guard Setup"
=======
        echo "Start Host Auth Setup"
        mkdir -p ${cfg.nats.hostNkeyPath}
        mkdir -p ${cfg.nats.sysNkeyPath}
        mkdir -p ${cfg.nats.hposCredsPath}
        echo "Finshed Host Auth Setup"
>>>>>>> a67b49c5
      '';

      script =
        let
          extraDaemonizeArgsList = lib.attrsets.mapAttrsToList (
            name: value:
            let
              type = lib.typeOf value;
            in
            if type == lib.types.str then
              "--${name}=${value}"
            else if (type == lib.types.int || type == lib.types.path) then
              "--${name}=${builtins.toString value}"
            else if type == lib.types.bool then
              (lib.optionalString value name)
            else
              throw "don't know how to handle type ${type}"
          ) cfg.nats.extraDaemonizeArgs;
        in
        builtins.toString (
          pkgs.writeShellScript "holo-host-agent" ''
            ${lib.getExe' cfg.package "host_agent"} daemonize \
              --hub-url=${cfg.nats.hub.url} \
              ${lib.optionalString cfg.nats.hub.tlsInsecure "--hub-tls-insecure"} \
              ${lib.optionalString (cfg.nats.store_dir != null) "--store-dir=${cfg.nats.store_dir}"} \
              ${builtins.concatStringsSep " " extraDaemonizeArgsList}
          ''
        );
    };
  };
}<|MERGE_RESOLUTION|>--- conflicted
+++ resolved
@@ -101,15 +101,9 @@
         default = "/var/lib/holo-host-agent/server-key-config.json";
       };
 
-<<<<<<< HEAD
       hposCredsPwFile = lib.mkOption {
         type = lib.types.path;
         default = "/var/lib/holo-host-agent/hpos_creds_pw.txt";
-=======
-      hposCredsPw = lib.mkOption {
-        type = lib.types.str;
-        default = "pass";
->>>>>>> a67b49c5
       };
 
       hub = {
@@ -156,11 +150,7 @@
           HOSTING_AGENT_HOST_NKEY_PATH = cfg.nats.hostNkeyPath;
           HOSTING_AGENT_SYS_NKEY_PATH = cfg.nats.sysNkeyPath;
           HPOS_CONFIG_PATH = cfg.nats.hposCredsPath;
-<<<<<<< HEAD
           DEVICE_SEED_DEFAULT_PASSWORD_FILE = builtins.toString cfg.nats.hposCredsPwFile;
-=======
-          DEVICE_SEED_DEFAULT_PASSWORD = builtins.toString cfg.nats.hposCredsPw;
->>>>>>> a67b49c5
           NATS_LISTEN_PORT = builtins.toString cfg.nats.listenPort;
         }
         // lib.attrsets.optionalAttrs (cfg.nats.url != null) {
@@ -172,19 +162,16 @@
       ];
 
       preStart = ''
-<<<<<<< HEAD
+        echo "Starting Host Auth Setup"
+        mkdir -p ${cfg.nats.hostNkeyPath}
+        mkdir -p ${cfg.nats.sysNkeyPath}
+        mkdir -p ${cfg.nats.hposCredsPath}
+
         init_host_auth_guard() {
           ${cfg.hostAuthScriptPath} ${builtins.toString cfg.nats.nscPath} ${builtins.toString cfg.nats.sharedCredsPath}
         }
         init_host_auth_guard
         echo "Finished Host Auth Guard Setup"
-=======
-        echo "Start Host Auth Setup"
-        mkdir -p ${cfg.nats.hostNkeyPath}
-        mkdir -p ${cfg.nats.sysNkeyPath}
-        mkdir -p ${cfg.nats.hposCredsPath}
-        echo "Finshed Host Auth Setup"
->>>>>>> a67b49c5
       '';
 
       script =
