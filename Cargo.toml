[workspace]
resolver = "2"
package.version = "0.1.0"
metadata.crane.name = "holo-host-workspace"

members = [
  "rust/ham",
  "rust/hpos-hal",
  "rust/clients/host_agent",
  "rust/clients/orchestrator",
  "rust/services/authentication",
  "rust/services/inventory",
  "rust/services/workload",
  "rust/util_libs/nats",
  "rust/util_libs/db",
  "rust/util_libs/mocks",
  "rust/netdiag",
<<<<<<< HEAD
=======
  "rust/holo-dns",
  "rust/holo-gateway",
  "rust/holo-public-api",

>>>>>>> a59a41bf
  "rust/holochain_zome_testing_0",
  "rust/holochain_zome_testing_0_integrity",
]

[workspace.dependencies]
async-nats = { version = "0.39.0", features = [
  "service",
  "websockets",
  "ring",
] }
tokio = { version = "1", features = ["full"] }
clap = { version = "4.5.23", features = ["derive", "env"] }
thiserror = "2.0"
thiserror-context = "0.1"
futures = "0.3.31"
anyhow = "1.0"
serde = "1.0.203"
serde_derive = "1.0.203"
serde_json = "1.0.133"
dotenv = "0.15.0"
env_logger = "0.11.0"
log = "0.4.17"
<<<<<<< HEAD
openssl = "0.10"
=======
mongodb = "3.1.0"
netdiag = { path = "rust/netdiag" }
hpos-hal = { path = "rust/hpos-hal" }
mock_utils = { path = "rust/util_libs/mocks" }
nats_utils = { path = "rust/util_libs/nats" }
db_utils = { path = "rust/util_libs/db" }
orchestrator = { path = "rust/clients/orchestrator" }
host_agent = { path = "rust/clients/host_agent" }
inventory = { path = "rust/services/inventory" }
workload = { path = "rust/services/workload" }
ham = { path = "rust/ham" }
bytes = "1.10.1"
>>>>>>> a59a41bf

[profile.dev]
opt-level = "z"

[profile.release]
opt-level = "z"

[patch.crates-io]
async-nats = { git = "https://github.com/nats-io/nats.rs", rev = "7df9a4ec420aa48bc9e5cf87565d08d8440064ed" }<|MERGE_RESOLUTION|>--- conflicted
+++ resolved
@@ -15,13 +15,10 @@
   "rust/util_libs/db",
   "rust/util_libs/mocks",
   "rust/netdiag",
-<<<<<<< HEAD
-=======
   "rust/holo-dns",
   "rust/holo-gateway",
   "rust/holo-public-api",
 
->>>>>>> a59a41bf
   "rust/holochain_zome_testing_0",
   "rust/holochain_zome_testing_0_integrity",
 ]
@@ -44,9 +41,7 @@
 dotenv = "0.15.0"
 env_logger = "0.11.0"
 log = "0.4.17"
-<<<<<<< HEAD
 openssl = "0.10"
-=======
 mongodb = "3.1.0"
 netdiag = { path = "rust/netdiag" }
 hpos-hal = { path = "rust/hpos-hal" }
@@ -59,7 +54,6 @@
 workload = { path = "rust/services/workload" }
 ham = { path = "rust/ham" }
 bytes = "1.10.1"
->>>>>>> a59a41bf
 
 [profile.dev]
 opt-level = "z"
