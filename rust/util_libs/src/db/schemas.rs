--- conflicted
+++ resolved
@@ -107,12 +107,6 @@
     pub agent_pubkey: DeveloperPubkey,
 }
 
-<<<<<<< HEAD
-// Provide type Alias for HosterPubKey
-pub use String as HosterPubKey;
-
-=======
->>>>>>> 634364cb
 #[derive(Serialize, Deserialize, Clone, Debug, Default)]
 pub struct Host {
     pub _id: String,       // Mongodb ID (automated default)
