/*
This client is associated with the:
    - ADMIN account
    - orchestrator user

This client is responsible for:
    - initalizing connection and handling interface with db
    - registering with the host auth service to:
        - handling auth requests by:
            - validating user signature
            - validating hoster pubkey
            - validating hoster email
            - bidirectionally pairing hoster and host
            - interfacing with hub nsc resolver and hub credential files
            - adding user to hub
            - creating signed jwt for user
            - adding user jwt file to user collection (with ttl)
    - keeping service running until explicitly cancelled out
*/

use async_nats::service::ServiceExt;
use anyhow::{anyhow, Context, Result};
use futures::StreamExt;
// use async_nats::Message;
use authentication::{
    self,
    types::{self, AuthErrorPayload},
    AuthServiceApi, AUTH_SRV_DESC, AUTH_SRV_NAME, AUTH_SRV_SUBJ, AUTH_SRV_VERSION,
};
use mongodb::{options::ClientOptions, Client as MongoDBClient};
use nkeys::KeyPair;
use std::fs::File;
use std::io::Read;
use std::path::PathBuf;
use std::{sync::Arc, time::Duration};
use std::str::FromStr;
use util_libs::{
    db::mongodb::get_mongodb_url,
<<<<<<< HEAD
    nats_js_client::{get_nats_url, get_nats_creds_by_nsc}
=======
    nats_js_client::{get_nats_url, get_nats_creds_by_nsc},
    js_stream_service::CreateResponse
>>>>>>> 6e908d8e
};

pub const ORCHESTRATOR_AUTH_CLIENT_NAME: &str = "Orchestrator Auth Manager";
pub const ORCHESTRATOR_AUTH_CLIENT_INBOX_PREFIX: &str = "_AUTH_INBOX_ORCHESTRATOR";

pub async fn run() -> Result<(), async_nats::Error> {
    println!("inside auth... 0");

<<<<<<< HEAD
    // let admin_account_creds_path = PathBuf::from_str("/home/za/Documents/holo-v2/holo-host/rust/clients/orchestrator/src/tmp/test_admin.creds")?;
    let admin_account_creds_path = PathBuf::from_str(&get_nats_creds_by_nsc(
        "HOLO",
        "AUTH",
        "auth",
    ))?;
    println!(
        " >>>> admin_account_creds_path: {:#?} ",
        admin_account_creds_path
    );

    // Root Keypair associated with AUTH account
    let root_account_key_path = std::env::var("ORCHESTRATOR_ROOT_AUTH_NKEY_PATH")
        .context("Cannot read ORCHESTRATOR_ROOT_AUTH_NKEY_PATH from env var")?;

    let root_account_keypair = Arc::new(
        try_read_keypair_from_file(PathBuf::from_str(&root_account_key_path.clone())?)?.ok_or_else(
            || {
                anyhow!(
                    "Root AUTH Account keypair not found at path {:?}",
                    root_account_key_path
                )
            },
        )?,
    );
    let root_account_pubkey = root_account_keypair.public_key().clone();

    // AUTH Account Signing Keypair associated with the `auth` user
    let signing_account_key_path = std::env::var("ORCHESTRATOR_SIGNING_AUTH_NKEY_PATH")
    .context("Cannot read ORCHESTRATOR_SIGNING_AUTH_NKEY_PATH from env var")?;
    let signing_account_keypair = Arc::new(
        try_read_keypair_from_file(PathBuf::from_str(&signing_account_key_path.clone())?)?
            .ok_or_else(|| {
                anyhow!(
                    "Signing AUTH Account keypair not found at path {:?}",
                    signing_account_key_path
                )
            })?,
    );
    let signing_account_pubkey = signing_account_keypair.public_key().clone();
    println!(
        ">>>>>>>>> signing_account pubkey: {:?}",
        signing_account_pubkey
    );
=======
    // // let admin_account_creds_path = PathBuf::from_str("/home/za/Documents/holo-v2/holo-host/rust/clients/orchestrator/src/tmp/test_admin.creds")?;
    // let admin_account_creds_path = PathBuf::from_str(&get_nats_creds_by_nsc(
    //     "HOLO",
    //     "AUTH",
    //     "auth",
    // ))?;
    // println!(
    //     " >>>> admin_account_creds_path: {:#?} ",
    //     admin_account_creds_path
    // );

    // // Root Keypair associated with AUTH account
    // let root_account_key_path = std::env::var("ROOT_AUTH_NKEY_PATH")
    //     .context("Cannot read ROOT_AUTH_NKEY_PATH from env var")?;

    // let root_account_keypair = Arc::new(
    //     try_read_keypair_from_file(PathBuf::from_str(&root_account_key_path.clone())?)?.ok_or_else(
    //         || {
    //             anyhow!(
    //                 "Root AUTH Account keypair not found at path {:?}",
    //                 root_account_key_path
    //             )
    //         },
    //     )?,
    // );
    // let root_account_pubkey = root_account_keypair.public_key().clone();
    // println!(">>>>>>>>> root account pubkey: {:?}", root_account_pubkey);

    // // AUTH Account Signing Keypair associated with the `auth` user
    // let signing_account_key_path = std::env::var("SIGNING_AUTH_NKEY_PATH")
    // .context("Cannot read SIGNING_AUTH_NKEY_PATH from env var")?;
    // let signing_account_keypair = Arc::new(
    //     try_read_keypair_from_file(PathBuf::from_str(&signing_account_key_path.clone())?)?
    //         .ok_or_else(|| {
    //             anyhow!(
    //                 "Signing AUTH Account keypair not found at path {:?}",
    //                 signing_account_key_path
    //             )
    //         })?,
    // );
    // let signing_account_pubkey = signing_account_keypair.public_key().clone();
    // println!(">>>>>>>>> signing_account pubkey: {:?}", signing_account_pubkey);
    let admin_account_creds = "-----BEGIN NATS USER JWT-----
eyJ0eXAiOiJKV1QiLCJhbGciOiJlZDI1NTE5LW5rZXkifQ.eyJqdGkiOiJUTVJDVklaUDRJUlRLWktGSEVTV1BYSzZMM0hDQUdTTFhUREZBTk9IS1ZQSFNNQ0w3UEhBIiwiaWF0IjoxNzM4NTI0MDg5LCJpc3MiOiJBRFQ2TUhSQUgzU0JXWFU1RlRHN0I2WklCU0VXV0UzMkJVNDJKTzRKRE8yV0VSVDZYTVpLRTYzUyIsIm5hbWUiOiJhdXRoIiwic3ViIjoiVUNWQTVZT1haNTZMVzNSRVhEV1VBR1EzVktERE5RVlA0TVNSSFJKRVRTQjJZRlBVQ1FJQTdQT0siLCJuYXRzIjp7InB1YiI6eyJhbGxvdyI6WyJcdTAwM2UiXX0sInN1YiI6eyJhbGxvdyI6WyJcdTAwM2UiXX0sInN1YnMiOi0xLCJkYXRhIjotMSwicGF5bG9hZCI6LTEsImlzc3Vlcl9hY2NvdW50IjoiQUEzUTdIWVBHTVdSWFcyRkxLNUNCRFZQWVdEUjI3TU5QUE9TT1M3SUdVT0hBWTNMNEdOUkJMSjQiLCJ0eXBlIjoidXNlciIsInZlcnNpb24iOjJ9fQ.K-cSBzw_wai2BEA7Lzxg2kDThj72lZpTKJbvUff6gSxPjn2KuVJQy5k2mSC9fohBmjcJLSoQ-7JrXA7GN1VMDA
------END NATS USER JWT------

************************* IMPORTANT *************************
NKEY Seed printed below can be used to sign and prove identity.
NKEYs are sensitive and should be treated as secrets.

-----BEGIN USER NKEY SEED-----
SUALKRFOSR77N6VXQOQRF65RET2GU4D4IP2OEB4546EEX6WLHK2BW6FMZU
------END USER NKEY SEED------

*************************************************************";    
    let root_account_keypair = KeyPair::from_seed("SAAINFLMRAAE6GYKTQ4SCXNPPCZQTSSSWB3BU3PDKK7CHZDEDYXHL5IP4E")?;
    let root_account_pubkey = root_account_keypair.public_key().clone();
    println!(">>>>>>>>> root account pubkey: {:?}", root_account_pubkey);

    let signing_account_keypair = KeyPair::from_seed("SAAL7ULQELTAX5VHVYDDZZ3636AY2AO2O25CRVOPPRFS2KOMVEZV6HTLXI")?;
    let signing_account_pubkey = signing_account_keypair.public_key();
    println!(">>>>>>>>> auth_signing_account pubkey: {:?}", signing_account_pubkey);

>>>>>>> 6e908d8e

    // ==================== Setup NATS ====================
    let nats_url = get_nats_url();
    let nats_connect_timeout_secs: u64 = 180;

    let orchestrator_auth_client = tokio::select! {
        client = async {loop {
            let orchestrator_auth_client = async_nats::ConnectOptions::new()
                .name(ORCHESTRATOR_AUTH_CLIENT_NAME.to_string())
                .custom_inbox_prefix(ORCHESTRATOR_AUTH_CLIENT_INBOX_PREFIX.to_string())
                .ping_interval(Duration::from_secs(10))
                .request_timeout(Some(Duration::from_secs(30)))
<<<<<<< HEAD
                .credentials_file(&admin_account_creds_path).await.map_err(|e| anyhow::anyhow!("Error loading credentials file: {e}"))?
=======
                // .credentials_file(&admin_account_creds_path).await.map_err(|e| anyhow::anyhow!("Error loading credentials file: {e}"))?
                .credentials(admin_account_creds)?
>>>>>>> 6e908d8e
                .connect(nats_url.clone())
                .await
                .map_err(|e| anyhow::anyhow!("Connecting Orchestrator Auth Client to NATS via {nats_url}: {e}"));

                match orchestrator_auth_client {
                    Ok(client) => break Ok::<async_nats::Client, async_nats::Error>(client),
                    Err(e) => {
                        let duration = tokio::time::Duration::from_millis(100);
                        log::warn!("{}, retrying in {duration:?}", e);
                        tokio::time::sleep(duration).await;
                    }
                }
            }} => client?,
        _ = {
            log::debug!("will time out waiting for NATS after {nats_connect_timeout_secs:?}");
            tokio::time::sleep(tokio::time::Duration::from_secs(nats_connect_timeout_secs))
         } => {
            return Err(format!("timed out waiting for NATS on {nats_url}").into());
        }
    };

    // ==================== Setup DB ====================
    // Create a new MongoDB Client and connect it to the cluster
    let mongo_uri = get_mongodb_url();
    let client_options = ClientOptions::parse(mongo_uri).await?;
    let db_client = MongoDBClient::with_options(client_options)?;
    
    // ==================== Setup API & Register Endpoints ====================
    // Generate the Auth API with access to db
    let auth_api = AuthServiceApi::new(&db_client).await?;
    let auth_api_clone  = auth_api.clone();

    // Register Auth Service for Orchestrator and spawn listener for processing
    let auth_service = orchestrator_auth_client
        .service_builder()
        .description(AUTH_SRV_DESC)
        .start(AUTH_SRV_NAME, AUTH_SRV_VERSION)
        .await?;
    
    // Auth Callout Service
    let sys_user_group = auth_service.group("$SYS").group("REQ").group("USER");
    let mut auth_callout = sys_user_group.endpoint("AUTH").await?;
    let auth_service_info = auth_service.info().await;
    let orchestrator_auth_client_clone = orchestrator_auth_client.clone();

    tokio::spawn(async move {
        while let Some(request) = auth_callout.next().await {
<<<<<<< HEAD
                let signing_account_kp = Arc::clone(&signing_account_keypair);
                let signing_account_pk = signing_account_pubkey.clone();
                let root_account_kp = Arc::clone(&root_account_keypair);
                let root_account_pk = root_account_pubkey.clone();

                if let Err(e) = auth_api_clone.handle_auth_callout(
=======
                let signing_account_kp = Arc::clone(&Arc::new(signing_account_keypair.clone()));
                let signing_account_pk = signing_account_pubkey.clone();
                let root_account_kp = Arc::clone(&Arc::new(root_account_keypair.clone()));
                let root_account_pk = root_account_pubkey.clone();

                let maybe_reply = request.message.reply.clone();
                match auth_api_clone.handle_auth_callout(
>>>>>>> 6e908d8e
                    Arc::new(request.message),
                    signing_account_kp,
                    signing_account_pk,
                    root_account_kp,
                    root_account_pk,
                )
                .await {
<<<<<<< HEAD
                    let mut err_payload = AuthErrorPayload {
                        service_info: auth_service_info.clone(),
                        group: "$SYS.REQ.USER".to_string(),
                        endpoint: "AUTH".to_string(),
                        error: format!("{}",e),
                    };

                    log::error!(
                        "{}Failed to handle the endpoint handler. Err={:?}",
                        "NATS-SERVICE-LOG::AUTH::",
                        err_payload
                    );

                    let err_response = serde_json::to_vec(&err_payload).unwrap_or_else(|e| {
                        err_payload.error = e.to_string();
                        log::error!(
                            "{}Failed to deserialize error response. Err={:?}",
                            "NATS-SERVICE-LOG::AUTH::",
                            err_payload
                        );
                        vec![]
                    });

                    let _ = orchestrator_auth_client_clone.publish("_AUTH_INBOX.ERROR", err_response.into()).await.map_err(|e| {
                        log::error!(
                            "{}Failed to send error response. Err={:?}",
                            "NATS-SERVICE-LOG::AUTH::",
                            err_payload
                        );
                    });
                }
            }
        });

        // Auth Validation Service
        let v1_auth_group = auth_service.group(AUTH_SRV_SUBJ).group("V1");
        let mut auth_validation = v1_auth_group.endpoint(types::AUTHORIZE_SUBJECT).await?;
        let orchestrator_auth_client_clone = orchestrator_auth_client.clone();

        tokio::spawn(async move {
            while let Some(request) = auth_validation.next().await {
                if let Err(e) = auth_api.handle_handshake_request(
                    Arc::new(request.message)
                )
                .await {
                    let auth_service_info = auth_service.info().await;
                    let mut err_payload = AuthErrorPayload {
                        service_info: auth_service_info,
                        group: "AUTH.V1".to_string(),
                        endpoint: types::AUTHORIZE_SUBJECT.to_string(),
                        error: format!("{}",e),
                    };
                    log::warn!(
                        "{}Failed to handle the endpoint handler. Err={:?}",
                        "NATS-SERVICE-LOG::AUTH::",
                        err_payload
                    );
                    let err_response = serde_json::to_vec(&err_payload).unwrap_or_else(|e| {
                        err_payload.error = e.to_string();
                        log::error!(
                            "{}Failed to deserialize error response. Err={:?}",
                            "NATS-SERVICE-LOG::AUTH::",
                            err_payload
                        );
                        vec![]
                    });
                    let _ = orchestrator_auth_client_clone.publish("_AUTH_INBOX.ERROR", err_response.into()).await.map_err(|e| {
                        log::error!(
                            "{}Failed to send error response. Err={:?}",
                            "NATS-SERVICE-LOG::AUTH::",
                            err_payload
                        );
                    });
                }
            }
        });
=======
                    Ok(r) => {
                        let res_bytes = r.get_response();
                        if let Some(reply_subject) = maybe_reply {
                            let _ = orchestrator_auth_client_clone.publish(reply_subject, res_bytes.into()).await.map_err(|e| {
                            log::error!(
                                "{}Failed to send success response. Res={:?} Err={:?}",
                                "NATS-SERVICE-LOG::AUTH::",
                                r,
                                e
                            );
                        });
                        }
                    },
                    Err(e) => {
                        let mut err_payload = AuthErrorPayload {
                            service_info: auth_service_info.clone(),
                            group: "$SYS.REQ.USER".to_string(),
                            endpoint: "AUTH".to_string(),
                            error: format!("{}",e),
                        };
    
                        log::error!(
                            "{}Failed to handle the endpoint handler. Err={:?}",
                            "NATS-SERVICE-LOG::AUTH::",
                            err_payload
                        );
    
                        let err_response = serde_json::to_vec(&err_payload).unwrap_or_else(|e| {
                            err_payload.error = e.to_string();
                            log::error!(
                                "{}Failed to deserialize error response. Err={:?}",
                                "NATS-SERVICE-LOG::AUTH::",
                                err_payload
                            );
                            vec![]
                        });
    
                        let _ = orchestrator_auth_client_clone.publish(format!("{}.ERROR", ORCHESTRATOR_AUTH_CLIENT_INBOX_PREFIX), err_response.into()).await.map_err(|e| {
                            log::error!(
                                "{}Failed to send error response. Err={:?}",
                                "NATS-SERVICE-LOG::AUTH::",
                                err_payload
                            );
                        });
                    }
                }
            }
        });

        // Auth Validation Service
        let v1_auth_group = auth_service.group(AUTH_SRV_SUBJ); // .group("V1")
        let mut auth_validation = v1_auth_group.endpoint(types::AUTHORIZE_SUBJECT).await?;
        let orchestrator_auth_client_clone = orchestrator_auth_client.clone();

        tokio::spawn(async move {
            while let Some(request) = auth_validation.next().await {
                let maybe_reply = request.message.reply.clone();
                match auth_api.handle_handshake_request(
                    Arc::new(request.message)
                )
                .await {
                    Ok(r) => {
                        let res_bytes = r.get_response();
                        if let Some(reply_subject) = maybe_reply {
                            let _ = orchestrator_auth_client_clone.publish(reply_subject, res_bytes.into()).await.map_err(|e| {
                            log::error!(
                                "{}Failed to send success response. Res={:?} Err={:?}",
                                "NATS-SERVICE-LOG::AUTH::",
                                r,
                                e
                            );
                        });
                        }
                    },
                    Err(e) => {
                        let auth_service_info = auth_service.info().await;
                        let mut err_payload = AuthErrorPayload {
                            service_info: auth_service_info,
                            group: "AUTH".to_string(),
                            endpoint: types::AUTHORIZE_SUBJECT.to_string(),
                            error: format!("{}",e),
                        };
                        log::error!(
                            "{}Failed to handle the endpoint handler. Err={:?}",
                            "NATS-SERVICE-LOG::AUTH::",
                            err_payload
                        );
                        let err_response = serde_json::to_vec(&err_payload).unwrap_or_else(|e| {
                            err_payload.error = e.to_string();
                            log::error!(
                                "{}Failed to deserialize error response. Err={:?}",
                                "NATS-SERVICE-LOG::AUTH::",
                                err_payload
                            );
                            vec![]
                        });
                        let _ = orchestrator_auth_client_clone.publish("AUTH.ERROR", err_response.into()).await.map_err(|e| {
                            err_payload.error = e.to_string();
                            log::error!(
                                "{}Failed to send error response. Err={:?}",
                                "NATS-SERVICE-LOG::AUTH::",
                                err_payload
                            );
                        });
                    }
                }
            }
        });
>>>>>>> 6e908d8e

    println!("Orchestrator Auth Service is running. Waiting for requests...");

    // ==================== Close and Clean Client ====================
    // Only exit program when explicitly requested
    tokio::signal::ctrl_c().await?;

    println!("closing orchestrator auth service...");

    // Close client and drain internal buffer before exiting to make sure all messages are sent
    orchestrator_auth_client.drain().await?;
    println!("closed orchestrator auth service");

    Ok(())
}

fn try_read_keypair_from_file(key_file_path: PathBuf) -> Result<Option<KeyPair>> {
    match try_read_from_file(key_file_path)? {
        Some(kps) => Ok(Some(KeyPair::from_seed(&kps)?)),
        None => Ok(None),
    }
}

fn try_read_from_file(file_path: PathBuf) -> Result<Option<String>> {
    match file_path.try_exists() {
        Ok(link_is_ok) => {
            if !link_is_ok {
                return Err(anyhow!(
                    "Failed to read path {:?}. Found broken sym link.",
                    file_path
                ));
            }

            let mut file_content = File::open(&file_path)
                .context(format!("Failed to open config file {:#?}", file_path))?;

            let mut s = String::new();
            file_content.read_to_string(&mut s)?;
            Ok(Some(s.trim().to_string()))
        }
        Err(_) => {
            log::debug!("No user file found at {:?}.", file_path);
            Ok(None)
        }
    }
}<|MERGE_RESOLUTION|>--- conflicted
+++ resolved
@@ -36,12 +36,8 @@
 use std::str::FromStr;
 use util_libs::{
     db::mongodb::get_mongodb_url,
-<<<<<<< HEAD
-    nats_js_client::{get_nats_url, get_nats_creds_by_nsc}
-=======
     nats_js_client::{get_nats_url, get_nats_creds_by_nsc},
     js_stream_service::CreateResponse
->>>>>>> 6e908d8e
 };
 
 pub const ORCHESTRATOR_AUTH_CLIENT_NAME: &str = "Orchestrator Auth Manager";
@@ -50,52 +46,6 @@
 pub async fn run() -> Result<(), async_nats::Error> {
     println!("inside auth... 0");
 
-<<<<<<< HEAD
-    // let admin_account_creds_path = PathBuf::from_str("/home/za/Documents/holo-v2/holo-host/rust/clients/orchestrator/src/tmp/test_admin.creds")?;
-    let admin_account_creds_path = PathBuf::from_str(&get_nats_creds_by_nsc(
-        "HOLO",
-        "AUTH",
-        "auth",
-    ))?;
-    println!(
-        " >>>> admin_account_creds_path: {:#?} ",
-        admin_account_creds_path
-    );
-
-    // Root Keypair associated with AUTH account
-    let root_account_key_path = std::env::var("ORCHESTRATOR_ROOT_AUTH_NKEY_PATH")
-        .context("Cannot read ORCHESTRATOR_ROOT_AUTH_NKEY_PATH from env var")?;
-
-    let root_account_keypair = Arc::new(
-        try_read_keypair_from_file(PathBuf::from_str(&root_account_key_path.clone())?)?.ok_or_else(
-            || {
-                anyhow!(
-                    "Root AUTH Account keypair not found at path {:?}",
-                    root_account_key_path
-                )
-            },
-        )?,
-    );
-    let root_account_pubkey = root_account_keypair.public_key().clone();
-
-    // AUTH Account Signing Keypair associated with the `auth` user
-    let signing_account_key_path = std::env::var("ORCHESTRATOR_SIGNING_AUTH_NKEY_PATH")
-    .context("Cannot read ORCHESTRATOR_SIGNING_AUTH_NKEY_PATH from env var")?;
-    let signing_account_keypair = Arc::new(
-        try_read_keypair_from_file(PathBuf::from_str(&signing_account_key_path.clone())?)?
-            .ok_or_else(|| {
-                anyhow!(
-                    "Signing AUTH Account keypair not found at path {:?}",
-                    signing_account_key_path
-                )
-            })?,
-    );
-    let signing_account_pubkey = signing_account_keypair.public_key().clone();
-    println!(
-        ">>>>>>>>> signing_account pubkey: {:?}",
-        signing_account_pubkey
-    );
-=======
     // // let admin_account_creds_path = PathBuf::from_str("/home/za/Documents/holo-v2/holo-host/rust/clients/orchestrator/src/tmp/test_admin.creds")?;
     // let admin_account_creds_path = PathBuf::from_str(&get_nats_creds_by_nsc(
     //     "HOLO",
@@ -159,7 +109,6 @@
     let signing_account_pubkey = signing_account_keypair.public_key();
     println!(">>>>>>>>> auth_signing_account pubkey: {:?}", signing_account_pubkey);
 
->>>>>>> 6e908d8e
 
     // ==================== Setup NATS ====================
     let nats_url = get_nats_url();
@@ -172,12 +121,8 @@
                 .custom_inbox_prefix(ORCHESTRATOR_AUTH_CLIENT_INBOX_PREFIX.to_string())
                 .ping_interval(Duration::from_secs(10))
                 .request_timeout(Some(Duration::from_secs(30)))
-<<<<<<< HEAD
-                .credentials_file(&admin_account_creds_path).await.map_err(|e| anyhow::anyhow!("Error loading credentials file: {e}"))?
-=======
                 // .credentials_file(&admin_account_creds_path).await.map_err(|e| anyhow::anyhow!("Error loading credentials file: {e}"))?
                 .credentials(admin_account_creds)?
->>>>>>> 6e908d8e
                 .connect(nats_url.clone())
                 .await
                 .map_err(|e| anyhow::anyhow!("Connecting Orchestrator Auth Client to NATS via {nats_url}: {e}"));
@@ -225,14 +170,6 @@
 
     tokio::spawn(async move {
         while let Some(request) = auth_callout.next().await {
-<<<<<<< HEAD
-                let signing_account_kp = Arc::clone(&signing_account_keypair);
-                let signing_account_pk = signing_account_pubkey.clone();
-                let root_account_kp = Arc::clone(&root_account_keypair);
-                let root_account_pk = root_account_pubkey.clone();
-
-                if let Err(e) = auth_api_clone.handle_auth_callout(
-=======
                 let signing_account_kp = Arc::clone(&Arc::new(signing_account_keypair.clone()));
                 let signing_account_pk = signing_account_pubkey.clone();
                 let root_account_kp = Arc::clone(&Arc::new(root_account_keypair.clone()));
@@ -240,7 +177,6 @@
 
                 let maybe_reply = request.message.reply.clone();
                 match auth_api_clone.handle_auth_callout(
->>>>>>> 6e908d8e
                     Arc::new(request.message),
                     signing_account_kp,
                     signing_account_pk,
@@ -248,84 +184,6 @@
                     root_account_pk,
                 )
                 .await {
-<<<<<<< HEAD
-                    let mut err_payload = AuthErrorPayload {
-                        service_info: auth_service_info.clone(),
-                        group: "$SYS.REQ.USER".to_string(),
-                        endpoint: "AUTH".to_string(),
-                        error: format!("{}",e),
-                    };
-
-                    log::error!(
-                        "{}Failed to handle the endpoint handler. Err={:?}",
-                        "NATS-SERVICE-LOG::AUTH::",
-                        err_payload
-                    );
-
-                    let err_response = serde_json::to_vec(&err_payload).unwrap_or_else(|e| {
-                        err_payload.error = e.to_string();
-                        log::error!(
-                            "{}Failed to deserialize error response. Err={:?}",
-                            "NATS-SERVICE-LOG::AUTH::",
-                            err_payload
-                        );
-                        vec![]
-                    });
-
-                    let _ = orchestrator_auth_client_clone.publish("_AUTH_INBOX.ERROR", err_response.into()).await.map_err(|e| {
-                        log::error!(
-                            "{}Failed to send error response. Err={:?}",
-                            "NATS-SERVICE-LOG::AUTH::",
-                            err_payload
-                        );
-                    });
-                }
-            }
-        });
-
-        // Auth Validation Service
-        let v1_auth_group = auth_service.group(AUTH_SRV_SUBJ).group("V1");
-        let mut auth_validation = v1_auth_group.endpoint(types::AUTHORIZE_SUBJECT).await?;
-        let orchestrator_auth_client_clone = orchestrator_auth_client.clone();
-
-        tokio::spawn(async move {
-            while let Some(request) = auth_validation.next().await {
-                if let Err(e) = auth_api.handle_handshake_request(
-                    Arc::new(request.message)
-                )
-                .await {
-                    let auth_service_info = auth_service.info().await;
-                    let mut err_payload = AuthErrorPayload {
-                        service_info: auth_service_info,
-                        group: "AUTH.V1".to_string(),
-                        endpoint: types::AUTHORIZE_SUBJECT.to_string(),
-                        error: format!("{}",e),
-                    };
-                    log::warn!(
-                        "{}Failed to handle the endpoint handler. Err={:?}",
-                        "NATS-SERVICE-LOG::AUTH::",
-                        err_payload
-                    );
-                    let err_response = serde_json::to_vec(&err_payload).unwrap_or_else(|e| {
-                        err_payload.error = e.to_string();
-                        log::error!(
-                            "{}Failed to deserialize error response. Err={:?}",
-                            "NATS-SERVICE-LOG::AUTH::",
-                            err_payload
-                        );
-                        vec![]
-                    });
-                    let _ = orchestrator_auth_client_clone.publish("_AUTH_INBOX.ERROR", err_response.into()).await.map_err(|e| {
-                        log::error!(
-                            "{}Failed to send error response. Err={:?}",
-                            "NATS-SERVICE-LOG::AUTH::",
-                            err_payload
-                        );
-                    });
-                }
-            }
-        });
-=======
                     Ok(r) => {
                         let res_bytes = r.get_response();
                         if let Some(reply_subject) = maybe_reply {
@@ -434,7 +292,6 @@
                 }
             }
         });
->>>>>>> 6e908d8e
 
     println!("Orchestrator Auth Service is running. Waiting for requests...");
 
