[package]
name = "host_agent"
version = "0.0.1"
edition = "2021"

[dependencies]
async-nats = { workspace = true }
anyhow = { workspace = true }
tokio = { workspace = true }
futures = { workspace = true }
serde = { workspace = true }
serde_json = { workspace = true }
log = { workspace = true }
dotenv = { workspace = true }
clap = { workspace = true }
<<<<<<< HEAD
thiserror = { workspace = true }
=======
thiserror = "2.0"
>>>>>>> db0e6309
url = { version = "2", features = ["serde"] }
bson = { version = "2.6.1", features = ["chrono-0_4"] }
env_logger = { workspace = true }
mongodb = "3.1"
chrono = "0.4.0"
bytes = "1.8.0"
nkeys = "=0.4.4"
rand = "0.8.5"
util_libs = { path = "../../util_libs" }
workload = { path = "../../services/workload" }
hpos-hal = { path = "../../hpos-hal" }<|MERGE_RESOLUTION|>--- conflicted
+++ resolved
@@ -13,11 +13,7 @@
 log = { workspace = true }
 dotenv = { workspace = true }
 clap = { workspace = true }
-<<<<<<< HEAD
 thiserror = { workspace = true }
-=======
-thiserror = "2.0"
->>>>>>> db0e6309
 url = { version = "2", features = ["serde"] }
 bson = { version = "2.6.1", features = ["chrono-0_4"] }
 env_logger = { workspace = true }
