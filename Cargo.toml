--- conflicted
+++ resolved
@@ -14,12 +14,9 @@
   "rust/util_libs/nats",
   "rust/util_libs/db",
   "rust/util_libs/mocks",
-<<<<<<< HEAD
   "rust/util_libs/nsc_client",
   "rust/util_libs/nsc_proxy_server",
-=======
   "rust/util_libs/squashfs",
->>>>>>> fcb3fc5c
   "rust/netdiag",
   "rust/holo-dns",
   "rust/holo-gateway",
