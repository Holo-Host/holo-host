state-file := "./ham.state"

help:
    just --list

holochain-container i:
    #!/usr/bin/env bash
    set -xeE
    result=$(nix build --no-link --print-out-paths --impure --expr "(builtins.getFlake \"git+file://${PWD}\").packages.\${builtins.currentSystem}.extra-container-holochain.override { index = {{i}}; }")
    "$result"/bin/container destroy
    # no need to keep it around if lair is destroyed with the container
    rm {{state-file}}.{{ i }} || :
    "$result"/bin/container create

    "$result"/bin/container start "holochain{{ i }}"
    while ! sudo systemctl -M "holochain{{ i }}" is-active holochain; do
        sleep 1
    done

holochain-container-destroy i:
    extra-container destroy holochain{{ i }}

ham i +args:
    cargo run --bin ham -- \
        --port "$((8000 + {{i}} ))" \
        --state-path {{state-file}}."{{i}}" \
        {{ args }}

ham-install i:
    just ham {{i}} install-and-init-happ \
        --happ $(nix build --no-link --print-out-paths -vL .\#holochain-zome-testing-happ)/happ.bundle \
        --network-seed "ham-test"

# make zomecalls to a holochain instance that was set up with `ham-test`
ham-zomecalls i zomecalls="holochain_zome_testing_0:get_registrations_pretty":
    just ham {{i}} zome-calls \
        --zome-calls "{{zomecalls}}"

# this will ensure a new holochain container at index i, and install the test zomes in it
ham-cycle i:
    #!/usr/bin/env bash
    set -xeE
    just holochain-container-destroy {{i}}
    just holochain-container {{i}}
    just ham-install {{i}}


dev-cycle:
    #!/usr/bin/env bash
    set -xeE
    nix build .\#extra-container-devhost
    extra-container destroy dev-hub
    extra-container destroy dev-host
    extra-container destroy dev-orch
    ./result/bin/container build
    ./result/bin/container create
    ./result/bin/container start dev-hub
    ./result/bin/container start dev-host
    ./result/bin/container start dev-orch

<<<<<<< HEAD

=======
>>>>>>> 4ae19b4a
host-agent-remote +args="":
    #!/usr/bin/env bash
    set -xeE

    export RUST_BACKTRACE=1
    export RUST_LOG=trace,async_nats=error

    cargo run --bin host_agent -- remote {{args}}

host-agent-remote-hc desired-status +args="":
    #!/usr/bin/env bash
    set -xeE

    # export RUST_BACKTRACE=1
    export RUST_LOG=trace,async_nats=error

    # TODO(backlog): run a service on the host NATS instance that can be queried for the host-id
    # devhost_machine_id="$(sudo machinectl shell dev-host /bin/sh -c "cat /etc/machine-id" | grep -oE '[a-z0-9]+')"

    just host-agent-remote holochain-dht-v1-workload \
        --workload-id-override "67d2ef2a67d4b619a54286c4" \
        --desired-status "{{desired-status}}" \
        --host-id "f0b9a2b7a95848389fdb43eda8139569" \
        --happ-binary-url "https://gist.github.com/steveej/5443d6d15395aa23081f1ee04712b2b3/raw/fdacb9b723ba83743567f2a39a8bfbbffb46b1f0/test-zome.bundle" \
        --network-seed "just-testing" {{args}}

dev-host-host-agent-remote-hc desired-status:
    #!/usr/bin/env bash
    set -xeE
    export NATS_URL="nats://dev-host"
    just host-agent-remote-hc {{desired-status}}

dev-hub-host-agent-remote-hc desired-status subject="WORKLOAD.update":
    #!/usr/bin/env bash
    set -xeE
    export NATS_URL="ws://dev-hub:4223"
    export NATS_SKIP_TLS_VERIFICATION_DANGER="true"
    just host-agent-remote-hc {{desired-status}} --subject-override {{subject}} --workload-only

cloud-hub-host-agent-remote-hc desired-status subject="WORKLOAD.update":
    #!/usr/bin/env bash
    set -xeE
    export NATS_URL="wss://nats-server-0.holotest.dev:443"
<<<<<<< HEAD
    just host-agent-remote-hc {{desired-status}} --subject-override {{subject}} --workload-only
=======
    just host-agent-remote-hc {{desired-status}} --subject-override {{subject}} --workload-only


# follows the logs for the applications services from the dev containers
# requires sudo because the containers log into the system journal
dev-logs +args="-f -n200":
    sudo journalctl -m \
    --unit holo-orchestrator \
    --unit holo-host-agent \
    {{args}}


# re-create the dev containers and start following the relevant logs
dev-cycle-logs:
    just dev-cycle
    just dev-logs
>>>>>>> 4ae19b4a
<|MERGE_RESOLUTION|>--- conflicted
+++ resolved
@@ -58,10 +58,6 @@
     ./result/bin/container start dev-host
     ./result/bin/container start dev-orch
 
-<<<<<<< HEAD
-
-=======
->>>>>>> 4ae19b4a
 host-agent-remote +args="":
     #!/usr/bin/env bash
     set -xeE
@@ -105,9 +101,6 @@
     #!/usr/bin/env bash
     set -xeE
     export NATS_URL="wss://nats-server-0.holotest.dev:443"
-<<<<<<< HEAD
-    just host-agent-remote-hc {{desired-status}} --subject-override {{subject}} --workload-only
-=======
     just host-agent-remote-hc {{desired-status}} --subject-override {{subject}} --workload-only
 
 
@@ -123,5 +116,4 @@
 # re-create the dev containers and start following the relevant logs
 dev-cycle-logs:
     just dev-cycle
-    just dev-logs
->>>>>>> 4ae19b4a
+    just dev-logs