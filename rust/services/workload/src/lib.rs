--- conflicted
+++ resolved
@@ -16,12 +16,6 @@
 
 use anyhow::{anyhow, Result};
 use async_nats::Message;
-<<<<<<< HEAD
-use mongodb::Client as MongoDBClient;
-use serde::{Deserialize, Serialize};
-use std::sync::Arc;
-use util_libs::db::{mongodb::MongoCollection, schemas};
-=======
 use mongodb::{options::UpdateModifications, Client as MongoDBClient};
 use std::{fmt::Debug, sync::Arc};
 use util_libs::{db::{mongodb::{IntoIndexes, MongoCollection, MongoDbAPI}, schemas::{self, Host, Workload, WorkloadState, WorkloadStatus}}, nats_js_client};
@@ -29,7 +23,6 @@
 use std::future::Future;
 use serde::{Deserialize, Serialize};
 use bson::{self, doc, to_document};
->>>>>>> 6160244c
 
 pub const WORKLOAD_SRV_NAME: &str = "WORKLOAD";
 pub const WORKLOAD_SRV_SUBJ: &str = "WORKLOAD";
@@ -46,58 +39,10 @@
 
 impl WorkloadApi {
     pub async fn new(client: &MongoDBClient) -> Result<Self> {
-<<<<<<< HEAD
-        // Create a typed collection for Workload
-        let workload_api: MongoCollection<schemas::Workload> =
-            MongoCollection::<schemas::Workload>::new(
-                client,
-                schemas::DATABASE_NAME,
-                schemas::HOST_COLLECTION_NAME,
-            )
-            .await?;
-
-        // Create a typed collection for User
-        let user_api = MongoCollection::<schemas::User>::new(
-            &client,
-            schemas::DATABASE_NAME,
-            schemas::HOST_COLLECTION_NAME,
-        )
-        .await?;
-
-        // Create a typed collection for Host
-        let host_api = MongoCollection::<schemas::Host>::new(
-            &client,
-            schemas::DATABASE_NAME,
-            schemas::HOST_COLLECTION_NAME,
-        )
-        .await?;
-
-        // Create a typed collection for User
-        // let user_api = MongoCollection::<schemas::User>::new(
-        //     client,
-        //     schemas::DATABASE_NAME,
-        //     schemas::HOST_COLLECTION_NAME,
-        // )
-        // .await?;
-
-        // // Create a typed collection for Host
-        // let host_api = MongoCollection::<schemas::Host>::new(
-        //     client,
-        //     schemas::DATABASE_NAME,
-        //     schemas::HOST_COLLECTION_NAME,
-        // )
-        // .await?;
-
-        Ok(Self {
-            workload_collection: workload_api,
-            host_collection: host_api,
-            user_collection: user_api,
-=======
         Ok(Self {
             workload_collection: Self::init_collection(client, schemas::WORKLOAD_COLLECTION_NAME).await?,
             host_collection: Self::init_collection(client, schemas::HOST_COLLECTION_NAME).await?,
             user_collection: Self::init_collection(client, schemas::USER_COLLECTION_NAME).await?,
->>>>>>> 6160244c
         })
     }
 
