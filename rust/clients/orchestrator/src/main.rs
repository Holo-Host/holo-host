--- conflicted
+++ resolved
@@ -9,10 +9,7 @@
 use db_utils::mongodb::get_mongodb_url;
 use dotenv::dotenv;
 use mongodb::{options::ClientOptions, Client as MongoDBClient};
-<<<<<<< HEAD
-=======
 use nats_utils::jetstream_client::get_nats_url;
->>>>>>> d1d56d8c
 use tokio::task::spawn;
 
 #[tokio::main]
@@ -35,11 +32,7 @@
     spawn(async move {
         log::debug!("Spawning admin client...");
 
-<<<<<<< HEAD
-        if let Ok(admin_client) = admin_client::run(&None).await {
-=======
         if let Ok(admin_client) = admin_client::run(&None, get_nats_url()).await {
->>>>>>> d1d56d8c
             log::info!("Starting workload service...");
 
             if let Err(e) = workloads::run(admin_client.clone(), thread_db_client.clone()).await {
