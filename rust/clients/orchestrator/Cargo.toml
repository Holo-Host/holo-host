--- conflicted
+++ resolved
@@ -29,13 +29,8 @@
   "vendored",
 ] }
 utoipa = { version = "5", features = ["actix_extras"] }
-<<<<<<< HEAD
-util_libs = { path = "../../util_libs" }
-workload = { path = "../../services/workload" }
-authentication = { path = "../../services/authentication" }
-=======
 nats_utils = { path = "../../util_libs/nats" }
 db_utils = { path = "../../util_libs/db" }
 workload = { path = "../../services/workload" }
-inventory = { path = "../../services/inventory" }
->>>>>>> e76f6a74
+authentication = { path = "../../services/authentication" }
+inventory = { path = "../../services/inventory" }