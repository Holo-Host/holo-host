--- conflicted
+++ resolved
@@ -201,12 +201,8 @@
     Running,
     Removed,
     Uninstalled,
-<<<<<<< HEAD
     Updating,
-    Error(String), // String = error message
-=======
     Error(String),   // String = error message
->>>>>>> 6aaa358c
     Unknown(String), // String = context message
 }
 
@@ -234,13 +230,8 @@
     pub nix_pkg: String, // (Includes everthing needed to deploy workload - ie: binary & env pkg & deps, etc)
     pub min_hosts: u16,
     pub system_specs: SystemSpecs,
-<<<<<<< HEAD
     pub assigned_hosts: Vec<MongoDbId>, // Host Device IDs (eg: assigned nats server id)
     // pub status: WorkloadStatus,
-=======
-    pub assigned_hosts: Vec<String>, // Host Device IDs (eg: assigned nats server id)
-                                     // pub status: WorkloadStatus,
->>>>>>> 6aaa358c
 }
 
 impl Default for Workload {
