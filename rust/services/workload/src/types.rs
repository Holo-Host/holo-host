--- conflicted
+++ resolved
@@ -1,8 +1,4 @@
-<<<<<<< HEAD
 use std::collections::HashMap;
-use util_libs::{db::schemas::WorkloadStatus, js_stream_service::{CreateTag, EndpointTraits}};
-=======
->>>>>>> 6be97431
 use serde::{Deserialize, Serialize};
 use util_libs::{
     db::schemas::WorkloadStatus,
@@ -25,18 +21,10 @@
 }
 
 #[derive(Debug, Clone, Serialize, Deserialize)]
-<<<<<<< HEAD
 pub struct WorkloadApiResult (pub WorkloadStatus, pub Option<HashMap<String, String>>);
 impl EndpointTraits for WorkloadApiResult {}
 impl CreateTag for WorkloadApiResult {
     fn get_tags(&self) -> HashMap<String, String> {
         self.1.clone().unwrap_or_default()
-=======
-pub struct ApiResult(pub WorkloadStatus, pub Option<Vec<String>>);
-
-impl CreateTag for ApiResult {
-    fn get_tags(&self) -> Option<Vec<String>> {
-        self.1.clone()
->>>>>>> 6be97431
     }
 }