<<<<<<< HEAD
use anyhow::anyhow;
use std::{path::PathBuf, time::Duration};
use util_libs::nats::{
=======
use nats_utils::{
>>>>>>> 552109b6
    jetstream_client::{get_event_listeners, get_nats_url, with_event_listeners, JsClient},
    types::{Credentials, JsClientBuilder},
};
use std::{path::PathBuf, time::Duration};

const HOST_AGENT_CLIENT_NAME: &str = "Host Agent";
const HOST_AGENT_INBOX_PREFIX: &str = "_HPOS_INBOX";

pub async fn run(host_pubkey: &str, host_creds_path: &Option<PathBuf>) -> anyhow::Result<JsClient> {
    let nats_url = get_nats_url();
    log::info!("nats_url : {}", nats_url);
    log::info!("host_creds_path : {:?}", host_creds_path);
    log::info!("host_pubkey : {}", host_pubkey);

    let pubkey_lowercase: String = host_pubkey.to_string().to_lowercase();

    let creds_path = host_creds_path
        .to_owned()
        .map(Credentials::Path)
        .ok_or_else(|| anyhow!("Failed to locate admin credential path."))?;

    let host_client = JsClient::new(JsClientBuilder {
        nats_url: nats_url.clone(),
        name: HOST_AGENT_CLIENT_NAME.to_string(),
        inbox_prefix: format!("{HOST_AGENT_INBOX_PREFIX}.{pubkey_lowercase}"),
        credentials: Some(vec![creds_path.clone()]),
        ping_interval: Some(Duration::from_secs(10)),
        request_timeout: Some(Duration::from_secs(29)),
        listeners: vec![with_event_listeners(get_event_listeners())],
    })
    .await
    .map_err(|e| anyhow::anyhow!("connecting to NATS via {nats_url}: {e}"))?;

    Ok(host_client)
}<|MERGE_RESOLUTION|>--- conflicted
+++ resolved
@@ -1,10 +1,5 @@
-<<<<<<< HEAD
 use anyhow::anyhow;
-use std::{path::PathBuf, time::Duration};
-use util_libs::nats::{
-=======
 use nats_utils::{
->>>>>>> 552109b6
     jetstream_client::{get_event_listeners, get_nats_url, with_event_listeners, JsClient},
     types::{Credentials, JsClientBuilder},
 };
