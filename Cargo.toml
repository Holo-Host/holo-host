--- conflicted
+++ resolved
@@ -4,22 +4,13 @@
 metadata.crane.name = "holo-host-workspace"
 
 members = [
-<<<<<<< HEAD
-    "rust/hpos-hal",
-    "rust/clients/host_agent",
-    "rust/clients/orchestrator",
-    "rust/services/inventory",
-    "rust/services/workload",
-    "rust/util_libs",
-    "rust/netdiag",
-=======
   "rust/hpos-hal",
   "rust/clients/host_agent",
   "rust/clients/orchestrator",
+  "rust/services/inventory",
   "rust/services/workload",
   "rust/util_libs",
   "rust/netdiag",
->>>>>>> 3d19b841
 ]
 
 [workspace.dependencies]
