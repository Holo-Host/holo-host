--- conflicted
+++ resolved
@@ -10,31 +10,15 @@
         host::create_mock_inventory, mongodb_runner::MongodRunner, nats_message::NatsMessage,
         workload::create_test_workload,
     };
-    use serial_test::serial;
     use std::sync::Arc;
 
-    #[ctor::ctor]
-    fn init() {
-        dotenv::dotenv().ok();
-        env_logger::init();
-    }
-
     #[tokio::test]
-    #[serial]
-
     async fn test_handle_authenticated_inventory_update() -> Result<()> {
-<<<<<<< HEAD
-        let mongod = MongodRunner::run().await?;
-        let db_client = mongod.client();
-        std::env::set_var("HOLO_DATABASE_NAME", mongod.db_name());
-        let api = InventoryServiceApi::new(db_client).await?;
-=======
         let mongod = MongodRunner::run().expect("Failed to run Mongodb Runner");
         let db_client = mongod
             .client()
             .expect("Failed to connect client to Mongodb");
         let api = InventoryServiceApi::new(&db_client).await?;
->>>>>>> f0ec8a32
 
         // Create a host id to reference in the workload collection
         let host_id = ObjectId::new();
@@ -51,31 +35,35 @@
             Some(100),
             Some(0.9),
         );
-
-        let workload_id = api.workload_collection.insert_one_into(workload).await?;
+        let workload_id = api
+            .workload_collection
+            .insert_one_into(workload)
+            .await
+            .expect("Failed to insert workload");
 
         // Create initial host with reference to workload (id) created above
         let initial_inventory = create_mock_inventory(Some(1000), Some(3), Some(20));
-
         let host = Host {
             _id: Some(host_id),
-            device_id: format!("machine_id_{host_id}"),
+            device_id: "mock_pubkey".to_string(),
             inventory: initial_inventory.clone(),
             assigned_workloads: vec![workload_id],
             ..Default::default()
         };
-        api.host_collection.insert_one_into(host.clone()).await?;
+        api.host_collection
+            .insert_one_into(host.clone())
+            .await
+            .expect("Failed to insert host");
 
         // Test that inventory update still meets workload requirements
         let inventory_update = create_mock_inventory(Some(2000), Some(3), Some(20));
-        let msg_payload = serde_json::to_vec(&inventory_update)?;
+        let msg_payload = serde_json::to_vec(&inventory_update).unwrap();
         let msg = Arc::new(
             NatsMessage::new(format!("INVENTORY.{}.update", host.device_id), msg_payload)
                 .into_message(),
         );
 
         let result = api.handle_host_inventory_update(msg).await?;
-
         assert!(matches!(
             result.status,
             crate::types::InventoryUpdateStatus::Ok
@@ -87,26 +75,14 @@
             .get_one_from(doc! { "_id": host_id })
             .await?
             .expect("Failed to fetch updated host");
-
         assert_eq!(updated_host.assigned_workloads.len(), 1);
         assert!(updated_host.assigned_workloads.contains(&workload_id));
-
-        // Clean up database
-        mongod.cleanup().await?;
 
         Ok(())
     }
 
     #[tokio::test]
-    #[serial]
-
     async fn test_handle_inventory_update_with_insufficient_resources() -> Result<()> {
-<<<<<<< HEAD
-        let mongod = MongodRunner::run().await?;
-        let db_client = mongod.client();
-        std::env::set_var("HOLO_DATABASE_NAME", mongod.db_name());
-        let api = InventoryServiceApi::new(db_client).await?;
-=======
         let mongod = MongodRunner::run().expect("Failed to run Mongodb Runner");
         let db_client = mongod
             .client()
@@ -114,7 +90,6 @@
         let api = InventoryServiceApi::new(&db_client)
             .await
             .expect("Failed to create api");
->>>>>>> f0ec8a32
 
         // Create a host id to reference in the workload collection
         let host_id = ObjectId::new();
@@ -131,13 +106,17 @@
             Some(100),
             Some(0.9),
         );
-        let workload_id = api.workload_collection.insert_one_into(workload).await?;
+        let workload_id = api
+            .workload_collection
+            .insert_one_into(workload)
+            .await
+            .expect("Failed to insert workload");
 
         // Create initial host with reference to workload (id) created above
         let initial_inventory = create_mock_inventory(Some(1000), Some(3), Some(20));
         let host = Host {
             _id: Some(host_id),
-            device_id: format!("machine_id_{host_id}"),
+            device_id: "mock_pubkey".to_string(),
             assigned_workloads: vec![workload_id],
             inventory: initial_inventory.clone(),
             ..Default::default()
@@ -146,7 +125,9 @@
 
         // Test inventory update with insufficient resources
         let insufficient_inventory = create_mock_inventory(Some(100), Some(1), Some(4));
-        let msg_payload = serde_json::to_vec(&insufficient_inventory)?;
+
+        let msg_payload = serde_json::to_vec(&insufficient_inventory).unwrap();
+
         let msg = Arc::new(
             NatsMessage::new(format!("INVENTORY.{}.update", host.device_id), msg_payload)
                 .into_message(),
@@ -162,14 +143,10 @@
         let updated_host = api
             .host_collection
             .get_one_from(doc! { "_id": host_id })
-            .await?;
-        assert!(updated_host.is_some());
-
-        let updated_host = updated_host.unwrap();
+            .await?
+            .unwrap();
         assert!(updated_host.assigned_workloads.is_empty());
 
-        // Clean up database
-        mongod.cleanup().await?;
         Ok(())
     }
 }