[package]
name = "host_agent"
version = "0.0.1"
edition = "2021"

[dependencies]
async-nats = { workspace = true }
anyhow = { workspace = true }
tokio = { workspace = true }
futures = { workspace = true }
serde = { workspace = true }
serde_json = { workspace = true }
log = { workspace = true }
dotenv = { workspace = true }
clap = { workspace = true }
thiserror = { workspace = true }
env_logger = { workspace = true }
url = { version = "2", features = ["serde"] }
bson = { version = "2.6.1", features = ["chrono-0_4"] }
ed25519-dalek = { version = "2.1.1" }
nkeys = "=0.4.4"
sha2 = "=0.10.8"
nats-jwt = "0.3.0"
data-encoding = "2.7.0"
jsonwebtoken = "9.3.0"
textnonce = "1.0.0"
chrono = "0.4.0"
mongodb = "3.1"
bytes = "1.8.0"
rand = "0.8.5"
tempfile = "3.15.0"
<<<<<<< HEAD
=======
machineid-rs = "1.2.4"
>>>>>>> 88d976dc
util_libs = { path = "../../util_libs" }
workload = { path = "../../services/workload" }
authentication = { path = "../../services/authentication" }
hpos-hal = { path = "../../hpos-hal" }
<<<<<<< HEAD
hpos-config-core = { git = "https://github.com/holo-host/hpos-config.git", rev = "77d740c83a02e322e670e360eb450076b593b328" }
hpos-config-seed-bundle-explorer = { git = "https://github.com/holo-host/hpos-config.git", rev = "77d740c83a02e322e670e360eb450076b593b328" }
=======
netdiag = { path = "../../netdiag" }
>>>>>>> 88d976dc
<|MERGE_RESOLUTION|>--- conflicted
+++ resolved
@@ -25,21 +25,14 @@
 jsonwebtoken = "9.3.0"
 textnonce = "1.0.0"
 chrono = "0.4.0"
-mongodb = "3.1"
 bytes = "1.8.0"
 rand = "0.8.5"
 tempfile = "3.15.0"
-<<<<<<< HEAD
-=======
 machineid-rs = "1.2.4"
->>>>>>> 88d976dc
+netdiag = { path = "../../netdiag" }
+hpos-hal = { path = "../../hpos-hal" }
 util_libs = { path = "../../util_libs" }
 workload = { path = "../../services/workload" }
 authentication = { path = "../../services/authentication" }
-hpos-hal = { path = "../../hpos-hal" }
-<<<<<<< HEAD
 hpos-config-core = { git = "https://github.com/holo-host/hpos-config.git", rev = "77d740c83a02e322e670e360eb450076b593b328" }
-hpos-config-seed-bundle-explorer = { git = "https://github.com/holo-host/hpos-config.git", rev = "77d740c83a02e322e670e360eb450076b593b328" }
-=======
-netdiag = { path = "../../netdiag" }
->>>>>>> 88d976dc
+hpos-config-seed-bundle-explorer = { git = "https://github.com/holo-host/hpos-config.git", rev = "77d740c83a02e322e670e360eb450076b593b328" }