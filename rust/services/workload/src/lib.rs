--- conflicted
+++ resolved
@@ -21,11 +21,7 @@
 use types::{WorkloadApiResult, WorkloadResult};
 use util_libs::{
     db::schemas::{WorkloadState, WorkloadStatus},
-<<<<<<< HEAD
-    nats_js_client::{AsyncEndpointHandler, JsServiceResponse, ServiceError},
-=======
     nats::types::{AsyncEndpointHandler, JsServiceResponse, ServiceError},
->>>>>>> 88d976dc
 };
 
 pub const WORKLOAD_SRV_NAME: &str = "WORKLOAD_SERVICE";
