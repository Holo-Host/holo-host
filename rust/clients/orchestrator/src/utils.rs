--- conflicted
+++ resolved
@@ -15,11 +15,8 @@
     S: Serialize + Clone + AsRef<str>,
     R: EndpointTraits,
 {
-<<<<<<< HEAD
-    println!("adding consumer: consumer={:?}", service_builder.name);
+    log::trace!("adding consumer: consumer={:?}", service_builder.name);
 
-=======
->>>>>>> a98e0fc3
     workload_service
         .add_consumer(service_builder.into())
         .await
