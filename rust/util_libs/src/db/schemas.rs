use super::mongodb::IntoIndexes;
use anyhow::Result;
use bson::oid::ObjectId;
use bson::{self, doc, DateTime, Document};
use mongodb::options::IndexOptions;
use semver::{BuildMetadata, Prerelease};
use serde::{Deserialize, Serialize};

pub const DATABASE_NAME: &str = "holo-hosting";
pub const USER_COLLECTION_NAME: &str = "user";
pub const DEVELOPER_COLLECTION_NAME: &str = "developer";
pub const HOSTER_COLLECTION_NAME: &str = "hoster";
pub const HOST_COLLECTION_NAME: &str = "host";
pub const WORKLOAD_COLLECTION_NAME: &str = "workload";

// Provide type Alias for HosterPubKey
pub use String as PubKey;

// Provide type Alias for SemVer (semantic versioning)
pub use String as SemVer;

// ==================== User Schema ====================
#[derive(Serialize, Deserialize, Clone, Debug)]
pub struct RoleInfo {
    pub collection_id: ObjectId, // Hoster/Developer colleciton Mongodb ID ref
    pub pubkey: PubKey,          //  Hoster/Developer Pubkey *INDEXED*
}

#[derive(Serialize, Deserialize, Clone, Debug)]
pub enum UserPermission {
    Admin,
}

#[derive(Serialize, Deserialize, Clone, Debug, Default)]
pub struct Metadata {
    pub is_deleted: bool,
    pub deleted_at: Option<DateTime>,
    pub updated_at: Option<DateTime>,
    pub created_at: Option<DateTime>,
}

#[derive(Serialize, Deserialize, Clone, Debug, Default)]
pub struct User {
    #[serde(skip_serializing_if = "Option::is_none")]
    pub _id: Option<ObjectId>,
    pub metadata: Metadata,
    pub jurisdiction: String,
    pub permissions: Vec<UserPermission>,
    pub user_info_id: Option<ObjectId>, // *INDEXED*
    pub developer: Option<RoleInfo>,    // *INDEXED*
    pub hoster: Option<RoleInfo>,       // *INDEXED*
}

// Indexing for User
impl IntoIndexes for User {
    fn into_indices(self) -> Result<Vec<(Document, Option<IndexOptions>)>> {
        let mut indices = vec![];

        // add user_info_id index
        let user_info_id_index_doc = doc! { "user_info_id": 1 };
        let user_info_id_index_opts = Some(
            IndexOptions::builder()
                .name(Some("user_info_id_index".to_string()))
                .build(),
        );
        indices.push((user_info_id_index_doc, user_info_id_index_opts));

        // add developer index
        let developer_index_doc = doc! { "developer": 1 };
        let developer_index_opts = Some(
            IndexOptions::builder()
                .name(Some("developer_index".to_string()))
                .build(),
        );
        indices.push((developer_index_doc, developer_index_opts));

        // add host index
        let host_index_doc = doc! { "hoster": 1 };
        let host_index_opts = Some(
            IndexOptions::builder()
                .name(Some("hoster_index".to_string()))
                .build(),
        );
        indices.push((host_index_doc, host_index_opts));

        Ok(indices)
    }
}

#[derive(Serialize, Deserialize, Clone, Debug, Default)]
pub struct UserInfo {
    #[serde(skip_serializing_if = "Option::is_none")]
    pub _id: Option<ObjectId>,
    pub metadata: Metadata,
    pub user_id: ObjectId,
    pub email: String, // *INDEXED*
    pub given_names: String,
    pub family_name: String,
}

impl IntoIndexes for UserInfo {
    fn into_indices(self) -> Result<Vec<(Document, Option<IndexOptions>)>> {
        let mut indices = vec![];
        // add email index
        let email_index_doc = doc! { "email": 1 };
        let email_index_opts = Some(
            IndexOptions::builder()
                .name(Some("email_index".to_string()))
                .build(),
        );
        indices.push((email_index_doc, email_index_opts));
        Ok(indices)
    }
}

// ==================== Developer Schema ====================
#[derive(Serialize, Deserialize, Clone, Debug, Default)]
pub struct Developer {
    #[serde(skip_serializing_if = "Option::is_none")]
    pub _id: Option<ObjectId>,
    pub metadata: Metadata,
    pub user_id: ObjectId,
    pub active_workloads: Vec<ObjectId>,
}

// No Additional Indexing for Developer
impl IntoIndexes for Developer {
    fn into_indices(self) -> Result<Vec<(Document, Option<IndexOptions>)>> {
        Ok(vec![])
    }
}

// ==================== Hoster Schema ====================
#[derive(Serialize, Deserialize, Clone, Debug, Default)]
pub struct Hoster {
    #[serde(skip_serializing_if = "Option::is_none")]
    pub _id: Option<ObjectId>,
    pub metadata: Metadata,
    pub user_id: ObjectId,
    pub assigned_hosts: Vec<ObjectId>,
}

// No Additional Indexing for Hoster
impl IntoIndexes for Hoster {
    fn into_indices(self) -> Result<Vec<(Document, Option<IndexOptions>)>> {
        Ok(vec![])
    }
}

// ==================== Host Schema ====================
#[derive(Serialize, Deserialize, Clone, Debug, Default)]
pub struct Capacity {
    pub memory: i64, // GiB
    pub disk: i64,   // ssd; GiB
    pub cores: i64,
}

#[derive(Serialize, Deserialize, Clone, Debug, Default)]
pub struct Host {
    #[serde(skip_serializing_if = "Option::is_none")]
    pub _id: Option<ObjectId>,
    pub metadata: Metadata,
    pub device_id: PubKey, // *INDEXED*
    pub ip_address: String,
    pub remaining_capacity: Capacity,
    pub avg_uptime: i64,
    pub avg_network_speed: i64,
    pub avg_latency: i64,
    pub assigned_hoster: ObjectId,
    pub assigned_workloads: Vec<ObjectId>,
}

impl IntoIndexes for Host {
    fn into_indices(self) -> Result<Vec<(Document, Option<IndexOptions>)>> {
        let mut indices = vec![];
        //  Add Device ID Index
        let pubkey_index_doc = doc! { "device_id": 1 };
        let pubkey_index_opts = Some(
            IndexOptions::builder()
                .name(Some("device_id_index".to_string()))
                .build(),
        );
        indices.push((pubkey_index_doc, pubkey_index_opts));
        Ok(indices)
    }
}

// ==================== Workload Schema ====================
#[derive(Debug, Clone, Serialize, Deserialize)]
pub enum WorkloadState {
    Reported,
    Assigned, // String = host id
    Pending,
    Installed,
    Running,
    Updating,
    Updated,
    Removed,
    Uninstalled,
    Error(String),   // String = error message
    Unknown(String), // String = context message
}

#[derive(Debug, Clone, Serialize, Deserialize)]
pub struct WorkloadStatus {
    #[serde(skip_serializing_if = "Option::is_none")]
    pub id: Option<ObjectId>,
    pub desired: WorkloadState,
    pub actual: WorkloadState,
}

#[derive(Serialize, Deserialize, Clone, Debug)]
pub struct SystemSpecs {
    pub capacity: Capacity,
    pub avg_network_speed: i64, // Mbps
    pub avg_uptime: f64, //  decimal value between 0-1 representing avg uptime over past month
}

#[derive(Serialize, Deserialize, Clone, Debug)]
pub struct Workload {
    #[serde(skip_serializing_if = "Option::is_none")]
    pub _id: Option<ObjectId>,
    pub metadata: Metadata,
    pub assigned_developer: ObjectId, // *INDEXED*
    pub version: SemVer,
    pub nix_pkg: String, // (Includes everthing needed to deploy workload - ie: binary & env pkg & deps, etc)
    pub min_hosts: i32,
    pub system_specs: SystemSpecs,
    pub assigned_hosts: Vec<ObjectId>,
<<<<<<< HEAD
=======
    // pub state: WorkloadState,
>>>>>>> 02961074
    pub status: WorkloadStatus,
}

impl Default for Workload {
    fn default() -> Self {
        let version = semver::Version {
            major: 0,
            minor: 0,
            patch: 0,
            pre: Prerelease::EMPTY,
            build: BuildMetadata::EMPTY,
        };

        let semver = version.to_string();

        Self {
            _id: None,
            metadata: Metadata {
                is_deleted: false,
                created_at: Some(DateTime::now()),
                updated_at: Some(DateTime::now()),
                deleted_at: None,
            },
            version: semver,
            nix_pkg: String::new(),
            assigned_developer: ObjectId::new(),
            min_hosts: 1,
            system_specs: SystemSpecs {
                capacity: Capacity {
                    memory: 64,
                    disk: 400,
                    cores: 20,
                },
                avg_network_speed: 200,
                avg_uptime: 0.8,
            },
            assigned_hosts: Vec::new(),
            status: WorkloadStatus {
                id: None, // skips serialization when `None`
                desired: WorkloadState::Unknown("default state".to_string()),
                actual: WorkloadState::Unknown("default state".to_string()),
            },
        }
    }
}

impl IntoIndexes for Workload {
    fn into_indices(self) -> Result<Vec<(Document, Option<IndexOptions>)>> {
        let mut indices = vec![];

        //  Add Developer Index
        let developer_index_doc = doc! { "assigned_developer": 1 };
        let developer_index_opts = Some(
            IndexOptions::builder()
                .name(Some("assigned_developer_index".to_string()))
                .build(),
        );
        indices.push((developer_index_doc, developer_index_opts));

        Ok(indices)
    }
}<|MERGE_RESOLUTION|>--- conflicted
+++ resolved
@@ -227,10 +227,6 @@
     pub min_hosts: i32,
     pub system_specs: SystemSpecs,
     pub assigned_hosts: Vec<ObjectId>,
-<<<<<<< HEAD
-=======
-    // pub state: WorkloadState,
->>>>>>> 02961074
     pub status: WorkloadStatus,
 }
 
