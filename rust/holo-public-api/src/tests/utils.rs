use actix_web::{
    body::{BoxBody, MessageBody}, dev::{HttpServiceFactory, ServiceRequest, ServiceResponse}, http::{
        header::HeaderMap,
        StatusCode
    }, middleware::Next, test::{
        self, TestRequest
    }, web, App, Error, HttpMessage
};
use mongodb::Database;
use crate::providers::{
    config::AppConfig,
    database, jwt::{
        sign_access_token,
        sign_refresh_token,
        AccessTokenClaims,
        RefreshTokenClaims
    }
};

#[derive(Debug, Clone)]
pub struct WebData {
    pub config: Option<AppConfig>,
    pub db: Option<Database>,
    pub auth: Option<AccessTokenClaims>
}

pub struct IntegrationTestResponse {
    pub status: StatusCode,
    pub body: Option<bson::Document>,
    pub headers: HeaderMap,
}

pub async fn auth_middleware(
    req: ServiceRequest,
    next: Next<BoxBody>
) -> Result<ServiceResponse<impl MessageBody>, Error> {

    next.call(req).await
}

pub async fn perform_integration_test<C: HttpServiceFactory + 'static>(
    controller: C,
    req: TestRequest,
    web_data: WebData
) -> Result<IntegrationTestResponse, anyhow::Error>
{
    let req_builder = req.to_request();

    // build the app with the app config and db
    let mut app_builder = web::scope("");

    // add the web data to the app data
    if let Some(config) = web_data.config {
        app_builder = app_builder.app_data(web::Data::new(config));
    }

    if let Some(db) = web_data.db {
        app_builder = app_builder.app_data(web::Data::new(db));
    }

    if let Some(auth) = web_data.auth {
        req_builder.extensions_mut().insert(auth);
    }

    // initialize the app
    let app = test::init_service(
        App::new().service(app_builder.service(controller))
    ).await;
    
    // call the service
    let res = test::call_service(&app, req_builder).await;

    let status = res.status();
    let headers = res.headers().clone();
    let body: Option<bson::Document> = match test::try_read_body_json(res).await {
        Ok(Some(body)) => Some(body),
        Ok(None) => None,
        Err(e) => {
            println!("error: {:?}", e);
            None
        }
    };

    // return the response
    Ok(IntegrationTestResponse {
        status,
        body,
        headers,
    })
}

pub fn get_app_config() -> AppConfig {
    AppConfig{
        port: 3000,
        mongo_url: "mongodb://admin:password@localhost:27017/".to_string(),
        redis_url: "redis://localhost:6379".to_string(),
        enable_swagger: true,
        host: "http://localhost".to_string(),
        jwt_secret: "jwt_secret".to_string(),
    }
}

pub async fn get_db(app_config: &AppConfig) -> Database {
    database::setup_database(
<<<<<<< HEAD
        &app_config.mongo_url, "holo"
    ).await.unwrap()
=======
        &app_config.database_url, "holo"
    ).await.expect(&format!("test database with config {app_config:#?}"))
>>>>>>> 8116693e
}

pub fn create_credentials(secret: &str, user_id: bson::oid::ObjectId) -> (String, String) {
    let access_token = sign_access_token(AccessTokenClaims {
        sub: user_id.to_string(),
        exp: 0,
        permissions: vec![],
    }, secret).expect(&format!("signing {secret} for {user_id:#?}"));
    let refresh_token = sign_refresh_token(RefreshTokenClaims {
        sub: user_id.to_string(),
        exp: 900000000000,
        version: 0,
    }, secret).expect(&format!("signing {secret} for {user_id:#?}"));
    (access_token, refresh_token)
}<|MERGE_RESOLUTION|>--- conflicted
+++ resolved
@@ -102,13 +102,8 @@
 
 pub async fn get_db(app_config: &AppConfig) -> Database {
     database::setup_database(
-<<<<<<< HEAD
         &app_config.mongo_url, "holo"
-    ).await.unwrap()
-=======
-        &app_config.database_url, "holo"
     ).await.expect(&format!("test database with config {app_config:#?}"))
->>>>>>> 8116693e
 }
 
 pub fn create_credentials(secret: &str, user_id: bson::oid::ObjectId) -> (String, String) {
