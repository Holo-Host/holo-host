pub mod api;
pub mod collection;
pub mod traits;

/// Returns the MongoDB connection URL from environment variables.
///
/// # Returns
///
/// - If `MONGO_URI` environment variable is set, returns its value
/// - Otherwise, returns the default local MongoDB URL: "mongodb://127.0.0.1:27017"
pub fn get_mongodb_url() -> String {
    let url: Result<String, Box<dyn std::error::Error>> = (|| {
<<<<<<< HEAD
=======
        let db_name = std::env::var("DB_NAME").unwrap_or("new_holo".to_string());
>>>>>>> f0ec8a32
        let username = std::env::var("MONGODB_USERNAME")?;

        let cluster_file = std::env::var("MONGODB_CLUSTER_ID_FILE")?;
        let cluster_id = std::fs::read_to_string(cluster_file)?.trim().to_owned();

        let pw_file = std::env::var("MONGODB_PASSWORD_FILE")?;
        let pw = std::fs::read_to_string(pw_file)?.trim().to_owned();

        Ok(format!(
<<<<<<< HEAD
            "mongodb+srv://{}:{}@{}.mongodb.net/?retryWrites=true&w=majority",
            username, pw, cluster_id
=======
            "mongodb+srv://{}:{}@{}.mongodb.net/{}?retryWrites=true&w=majority",
            username, pw, cluster_id, db_name
>>>>>>> f0ec8a32
        ))
    })();

    url.unwrap_or_else(|_| "mongodb://127.0.0.1:27017".to_string())
}<|MERGE_RESOLUTION|>--- conflicted
+++ resolved
@@ -10,10 +10,7 @@
 /// - Otherwise, returns the default local MongoDB URL: "mongodb://127.0.0.1:27017"
 pub fn get_mongodb_url() -> String {
     let url: Result<String, Box<dyn std::error::Error>> = (|| {
-<<<<<<< HEAD
-=======
         let db_name = std::env::var("DB_NAME").unwrap_or("new_holo".to_string());
->>>>>>> f0ec8a32
         let username = std::env::var("MONGODB_USERNAME")?;
 
         let cluster_file = std::env::var("MONGODB_CLUSTER_ID_FILE")?;
@@ -23,13 +20,8 @@
         let pw = std::fs::read_to_string(pw_file)?.trim().to_owned();
 
         Ok(format!(
-<<<<<<< HEAD
-            "mongodb+srv://{}:{}@{}.mongodb.net/?retryWrites=true&w=majority",
-            username, pw, cluster_id
-=======
             "mongodb+srv://{}:{}@{}.mongodb.net/{}?retryWrites=true&w=majority",
             username, pw, cluster_id, db_name
->>>>>>> f0ec8a32
         ))
     })();
 
