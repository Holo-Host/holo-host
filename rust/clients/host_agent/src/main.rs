/*
This client is associated with the:
  - WORKLOAD account
  - hpos user

This client is responsible for subscribing the host agent to workload stream endpoints:
  - installing new workloads
  - removing workloads
  - sending active periodic workload reports
  - sending workload status upon request
*/

mod workload_manager;
use anyhow::Result;
use clap::Parser;
use dotenv::dotenv;
pub mod agent_cli;
pub mod gen_leaf_server;
pub mod host_cmds;
pub mod support_cmds;
use thiserror::Error;
use util_libs::nats_js_client;

#[derive(Error, Debug)]
pub enum AgentCliError {
    #[error("Agent Daemon Error")]
    AsyncNats(#[from] async_nats::Error),
    #[error("Command Line Error")]
    CommandError(#[from] std::io::Error),
}

#[tokio::main]
async fn main() -> Result<(), AgentCliError> {
    dotenv().ok();
    env_logger::init();

<<<<<<< HEAD
    let user_creds_path = nats_js_client::get_nats_client_creds("HOLO", "HPOS", "hpos");

=======
    let cli = agent_cli::Root::parse();
    match &cli.scope {
        Some(agent_cli::CommandScopes::Daemonize) => {
            log::info!("Spawning host agent.");
            daemonize().await?;
        }
        Some(agent_cli::CommandScopes::Host { command }) => host_cmds::host_command(command)?,
        Some(agent_cli::CommandScopes::Support { command }) => {
            support_cmds::support_command(command)?
        }
        None => {
            log::warn!("No arguments given. Spawning host agent.");
            daemonize().await?;
        }
    }

    Ok(())
}

async fn daemonize() -> Result<(), async_nats::Error> {
    // let user_creds_path = auth::initializer::run().await?;
    let user_creds_path = "placeholder_creds_that_will_not_be_read".to_string();
>>>>>>> db0e6309
    gen_leaf_server::run(&user_creds_path).await;

    workload_manager::run(&user_creds_path).await?;

    Ok(())
}<|MERGE_RESOLUTION|>--- conflicted
+++ resolved
@@ -34,10 +34,6 @@
     dotenv().ok();
     env_logger::init();
 
-<<<<<<< HEAD
-    let user_creds_path = nats_js_client::get_nats_client_creds("HOLO", "HPOS", "hpos");
-
-=======
     let cli = agent_cli::Root::parse();
     match &cli.scope {
         Some(agent_cli::CommandScopes::Daemonize) => {
@@ -59,11 +55,8 @@
 
 async fn daemonize() -> Result<(), async_nats::Error> {
     // let user_creds_path = auth::initializer::run().await?;
-    let user_creds_path = "placeholder_creds_that_will_not_be_read".to_string();
->>>>>>> db0e6309
+    let user_creds_path = nats_js_client::get_nats_client_creds("HOLO", "HPOS", "hpos");
     gen_leaf_server::run(&user_creds_path).await;
-
     workload_manager::run(&user_creds_path).await?;
-
     Ok(())
 }