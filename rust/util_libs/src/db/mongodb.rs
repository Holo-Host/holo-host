use anyhow::Result;
use async_trait::async_trait;
use bson::{self, doc, Document};
use futures::stream::TryStreamExt;
use mongodb::options::UpdateModifications;
use mongodb::results::{DeleteResult, UpdateResult};
use mongodb::{options::IndexOptions, Client, Collection, IndexModel};
use serde::{Deserialize, Serialize};
use std::fmt::Debug;
use crate::nats_js_client::ServiceError;

#[async_trait]
pub trait MongoDbAPI<T>
where
    T: Serialize + for<'de> Deserialize<'de> + Unpin + Send + Sync,
{
<<<<<<< HEAD
    type Error;

    async fn get_one_from(&self, filter: Document) -> Result<Option<T>, Self::Error>;
    async fn get_many_from(&self, filter: Document) -> Result<Vec<T>, Self::Error>;
    async fn insert_one_into(&self, item: T) -> Result<String, Self::Error>;
    async fn insert_many_into(&self, items: Vec<T>) -> Result<Vec<String>, Self::Error>;
    async fn update_one_within(&self, query: Document, updated_doc: UpdateModifications) -> Result<UpdateResult, Self::Error>;
    async fn delete_one_from(&self, query: Document) -> Result<DeleteResult, Self::Error>;
    async fn delete_all_from(&self) -> Result<DeleteResult, Self::Error>;
=======
    async fn get_one_from(&self, filter: Document) -> Result<Option<T>>;
    async fn get_many_from(&self, filter: Document) -> Result<Vec<T>>;
    async fn insert_one_into(&self, item: T) -> Result<String>;
    async fn insert_many_into(&self, items: Vec<T>) -> Result<Vec<String>>;
    async fn update_one_within(
        &self,
        query: Document,
        updated_doc: UpdateModifications,
    ) -> Result<UpdateResult>;
    async fn delete_one_from(&self, query: Document) -> Result<DeleteResult>;
    async fn delete_all_from(&self) -> Result<DeleteResult>;
>>>>>>> d1f21bc0
}

pub trait IntoIndexes {
    fn into_indices(self) -> Result<Vec<(Document, Option<IndexOptions>)>>;
}

#[derive(Debug, Clone)]
pub struct MongoCollection<T>
where
    T: Serialize + for<'de> Deserialize<'de> + Unpin + Send + Sync + Default + IntoIndexes,
{
    collection: Collection<T>,
    indices: Vec<IndexModel>,
}

impl<T> MongoCollection<T>
where
    T: Serialize + for<'de> Deserialize<'de> + Unpin + Send + Sync + Default + IntoIndexes,
{
    // Initialize database and return in form of an MongoDbAPI
    // NB: Each `mongodb::Client` clone is an alias of an Arc type and allows for multiple references of the same connection pool.
    pub async fn new(
        client: &Client,
        db_name: &str,
        collection_name: &str,
    ) -> Result<Self, ServiceError> {
        let collection = client.database(db_name).collection::<T>(collection_name);
        let indices = vec![];

        Ok(MongoCollection {
            collection,
            indices,
        })
    }

    pub async fn apply_indexing(&mut self) -> Result<&mut Self> {
        let schema_indices = T::default().into_indices()?;
        let mut indices = self.indices.to_owned();

        for (indexed_field, opts) in schema_indices.into_iter() {
            let options = Some(opts.unwrap_or_default());
            let index = IndexModel::builder()
                .keys(indexed_field)
                .options(options)
                .build();

            indices.push(index);
        }

        self.indices = indices.clone();

        // Apply the indices to the mongodb collection schema
        self.collection.create_indexes(indices).await?;
        Ok(self)
    }
}

#[async_trait]
impl<T> MongoDbAPI<T> for MongoCollection<T>
where
    T: Serialize + for<'de> Deserialize<'de> + Unpin + Send + Sync + Default + IntoIndexes + Debug,
{
    type Error = ServiceError;

    async fn get_one_from(&self, filter: Document) -> Result<Option<T>, Self::Error> {
        log::info!("get_one_from filter {:?}", filter);

        let item = self
            .collection
            .find_one(filter)
            .await
            .map_err(ServiceError::Database)?;

        log::info!("item {:?}", item);
        Ok(item)
    }

    async fn get_many_from(&self, filter: Document) -> Result<Vec<T>, Self::Error> {
        let cursor = self.collection.find(filter).await?;
        let results: Vec<T> = cursor.try_collect().await.map_err(ServiceError::Database)?;
        Ok(results)
    }

    async fn insert_one_into(&self, item: T) -> Result<String, Self::Error> {
        let result = self
            .collection
            .insert_one(item)
            .await
            .map_err(ServiceError::Database)?;

        Ok(result.inserted_id.to_string())
    }

    async fn insert_many_into(&self, items: Vec<T>) -> Result<Vec<String>, Self::Error> {
        let result = self
            .collection
            .insert_many(items)
            .await
            .map_err(ServiceError::Database)?;

        let ids = result
            .inserted_ids
            .values()
            .map(|id| id.to_string())
            .collect();
        Ok(ids)
    }

<<<<<<< HEAD
    async fn update_one_within(&self, query: Document, updated_doc: UpdateModifications) -> Result<UpdateResult, Self::Error> {
=======
    async fn update_one_within(
        &self,
        query: Document,
        updated_doc: UpdateModifications,
    ) -> Result<UpdateResult> {
>>>>>>> d1f21bc0
        self.collection
            .update_one(query, updated_doc)
            .await
            .map_err(ServiceError::Database)
    }

    async fn delete_one_from(&self, query: Document) -> Result<DeleteResult, Self::Error> {
        self.collection
            .delete_one(query)
            .await
            .map_err(ServiceError::Database)
    }

    async fn delete_all_from(&self) -> Result<DeleteResult, Self::Error> {
        self.collection
            .delete_many(doc! {})
            .await
            .map_err(ServiceError::Database)
    }
}

// Helpers:
pub fn get_mongodb_url() -> String {
    std::env::var("MONGO_URI").unwrap_or_else(|_| "mongodb://127.0.0.1:27017".to_string())
}

#[cfg(not(target_arch = "aarch64"))]
#[cfg(test)]
mod tests {

    /// This module implements running ephemeral Mongod instances.
    /// It disables TCP and relies only unix domain sockets.
    mod mongo_runner {
        use std::{path::PathBuf, str::FromStr};

        use anyhow::Context;
        use mongodb::{options::ClientOptions, Client};
        use tempfile::TempDir;

        pub struct MongodRunner {
            _child: std::process::Child,

            // this is stored to prevent premature removing of the tempdir
            tempdir: TempDir,
        }

        impl MongodRunner {
            fn socket_path(tempdir: &TempDir) -> anyhow::Result<String> {
                Ok(format!(
                    "{}/mongod.sock",
                    tempdir
                        .path()
                        .canonicalize()?
                        .as_mut_os_str()
                        .to_str()
                        .ok_or_else(|| anyhow::anyhow!("can't convert path to str"))?
                ))
            }

            pub fn run() -> anyhow::Result<Self> {
                let tempdir = TempDir::new().unwrap();

                std::fs::File::create_new(Self::socket_path(&tempdir)?)?;

                let mut cmd = std::process::Command::new("mongod");
                cmd.args([
                    "--unixSocketPrefix",
                    &tempdir.path().to_string_lossy(),
                    "--dbpath",
                    &tempdir.path().to_string_lossy(),
                    "--bind_ip",
                    &Self::socket_path(&tempdir)?,
                    "--port",
                    &0.to_string(),
                ]);

                let child = cmd
                    .spawn()
                    .unwrap_or_else(|e| panic!("Failed to spawn {cmd:?}: {e}"));

                let new_self = Self {
                    _child: child,
                    tempdir,
                };

                std::fs::exists(Self::socket_path(&new_self.tempdir)?)
                    .context("mongod socket should exist")?;
                println!(
                    "MongoDB Server is running at {:?}",
                    new_self.socket_pathbuf()
                );

                Ok(new_self)
            }

            fn socket_pathbuf(&self) -> anyhow::Result<PathBuf> {
                Ok(PathBuf::from_str(&Self::socket_path(&self.tempdir)?)?)
            }

            pub fn client(&self) -> anyhow::Result<Client> {
                let server_address = mongodb::options::ServerAddress::Unix {
                    path: self.socket_pathbuf()?,
                };
                let client_options = ClientOptions::builder().hosts(vec![server_address]).build();
                Ok(Client::with_options(client_options)?)
            }
        }
    }

    use super::*;
    use crate::db::schemas::{self, Capacity};
    use bson::{self, doc, oid};
    use dotenv::dotenv;

    #[tokio::test]
    async fn test_indexing_and_api() -> Result<()> {
        dotenv().ok();
        env_logger::init();

        let mongod = mongo_runner::MongodRunner::run().unwrap();
        let client = mongod.client().unwrap();

        let database_name = "holo-hosting-test";
        let collection_name = "host";
        let mut host_api =
            MongoCollection::<schemas::Host>::new(&client, database_name, collection_name).await?;

        // set index
        host_api.apply_indexing().await?;

        fn get_mock_host() -> schemas::Host {
            schemas::Host {
                _id: Some(oid::ObjectId::new().to_string()),
                pubkey: "placeholder_pubkey".to_string(),
                ip_address: "127.0.0.1".to_string(),
                remaining_capacity: Capacity {
                    memory: 16,
                    disk: 200,
                    cores: 16,
                },
                avg_uptime: 95,
                avg_network_speed: 500,
                avg_latency: 10,
                assigned_workloads: vec!["workload_id".to_string()],
                assigned_hoster: "hoster".to_string(),
            }
        }

        // insert a document
        let host_0 = get_mock_host();
        host_api.insert_one_into(host_0.clone()).await?;

        // get one (the same) document
        let filter_one = doc! { "_id":  host_0._id.clone().unwrap().to_string() };
        let fetched_host = host_api.get_one_from(filter_one.clone()).await?;
        let mongo_db_host = fetched_host.unwrap();
        assert_eq!(mongo_db_host._id, host_0._id);

        // insert many documents
        let host_1 = get_mock_host();
        let host_2 = get_mock_host();
        let host_3 = get_mock_host();
        host_api
            .insert_many_into(vec![host_1.clone(), host_2.clone(), host_3.clone()])
            .await?;

        // get many docs
        let ids = vec![
            host_1._id.unwrap().to_string(),
            host_2._id.unwrap().to_string(),
            host_3._id.unwrap().to_string(),
        ];
        let filter_many = doc! {
            "_id": { "$in": ids }
        };
        let fetched_hosts = host_api.get_many_from(filter_many.clone()).await?;

        assert_eq!(fetched_hosts.len(), 3);
        let ids: Vec<String> = fetched_hosts.into_iter().map(|h| h._id.unwrap()).collect();
        assert!(ids.contains(&ids[0]));
        assert!(ids.contains(&ids[1]));
        assert!(ids.contains(&ids[2]));

        // delete all documents
        let DeleteResult { deleted_count, .. } = host_api.delete_all_from().await?;
        assert_eq!(deleted_count, 4);
        let fetched_host = host_api.get_one_from(filter_one).await?;
        let fetched_hosts = host_api.get_many_from(filter_many).await?;
        assert!(fetched_host.is_none());
        assert!(fetched_hosts.is_empty());

        Ok(())
    }
}<|MERGE_RESOLUTION|>--- conflicted
+++ resolved
@@ -14,29 +14,19 @@
 where
     T: Serialize + for<'de> Deserialize<'de> + Unpin + Send + Sync,
 {
-<<<<<<< HEAD
     type Error;
 
     async fn get_one_from(&self, filter: Document) -> Result<Option<T>, Self::Error>;
     async fn get_many_from(&self, filter: Document) -> Result<Vec<T>, Self::Error>;
     async fn insert_one_into(&self, item: T) -> Result<String, Self::Error>;
     async fn insert_many_into(&self, items: Vec<T>) -> Result<Vec<String>, Self::Error>;
-    async fn update_one_within(&self, query: Document, updated_doc: UpdateModifications) -> Result<UpdateResult, Self::Error>;
-    async fn delete_one_from(&self, query: Document) -> Result<DeleteResult, Self::Error>;
-    async fn delete_all_from(&self) -> Result<DeleteResult, Self::Error>;
-=======
-    async fn get_one_from(&self, filter: Document) -> Result<Option<T>>;
-    async fn get_many_from(&self, filter: Document) -> Result<Vec<T>>;
-    async fn insert_one_into(&self, item: T) -> Result<String>;
-    async fn insert_many_into(&self, items: Vec<T>) -> Result<Vec<String>>;
     async fn update_one_within(
         &self,
         query: Document,
-        updated_doc: UpdateModifications,
-    ) -> Result<UpdateResult>;
-    async fn delete_one_from(&self, query: Document) -> Result<DeleteResult>;
-    async fn delete_all_from(&self) -> Result<DeleteResult>;
->>>>>>> d1f21bc0
+        updated_doc: UpdateModifications
+    ) -> Result<UpdateResult, Self::Error>;
+    async fn delete_one_from(&self, query: Document) -> Result<DeleteResult, Self::Error>;
+    async fn delete_all_from(&self) -> Result<DeleteResult, Self::Error>;
 }
 
 pub trait IntoIndexes {
@@ -145,15 +135,11 @@
         Ok(ids)
     }
 
-<<<<<<< HEAD
-    async fn update_one_within(&self, query: Document, updated_doc: UpdateModifications) -> Result<UpdateResult, Self::Error> {
-=======
     async fn update_one_within(
         &self,
         query: Document,
-        updated_doc: UpdateModifications,
-    ) -> Result<UpdateResult> {
->>>>>>> d1f21bc0
+        updated_doc: UpdateModifications
+    ) -> Result<UpdateResult, Self::Error> {
         self.collection
             .update_one(query, updated_doc)
             .await
