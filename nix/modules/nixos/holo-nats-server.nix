--- conflicted
+++ resolved
@@ -36,13 +36,8 @@
       jetstream = lib.mkDefault true;
 
       settings = {
-<<<<<<< HEAD
-        inherit (cfg) port;
-        leafnodes.port = cfg.leafnodePort;
-=======
         port = lib.mkDefault cfg.port;
         leafnodes.port = lib.mkDefault cfg.leafnodePort;
->>>>>>> 6be97431
       };
     };
   };
