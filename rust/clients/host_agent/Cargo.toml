--- conflicted
+++ resolved
@@ -28,13 +28,10 @@
 mongodb = "3.1"
 bytes = "1.8.0"
 rand = "0.8.5"
+tempfile = "3.15.0"
 util_libs = { path = "../../util_libs" }
 workload = { path = "../../services/workload" }
 authentication = { path = "../../services/authentication" }
 hpos-hal = { path = "../../hpos-hal" }
-<<<<<<< HEAD
 hpos-config-core = { git = "https://github.com/holo-host/hpos-config.git", rev = "77d740c83a02e322e670e360eb450076b593b328" }
-hpos-config-seed-bundle-explorer = { git = "https://github.com/holo-host/hpos-config.git", rev = "77d740c83a02e322e670e360eb450076b593b328" }
-=======
-tempfile = "3.15.0"
->>>>>>> a3fcea7c
+hpos-config-seed-bundle-explorer = { git = "https://github.com/holo-host/hpos-config.git", rev = "77d740c83a02e322e670e360eb450076b593b328" }