use anyhow::Result;
use bson::{doc, oid::ObjectId, Bson, DateTime, Document};
use mongodb::options::IndexOptions;
use semver::{BuildMetadata, Prerelease};
use serde::de::{self, Deserializer};
use serde::{Deserialize, Serialize};
use serde_json::Value as JsonValue;
use std::collections::HashMap;
use std::path::PathBuf;
use strum::{EnumDiscriminants, EnumString, FromRepr};
use strum_macros::AsRefStr;
use url::Url;
use utoipa::ToSchema;

use super::alias::SemVer;
use super::metadata::Metadata;
use crate::mongodb::traits::{IntoIndexes, MutMetadata};

/// Collection name for workload documents
pub const WORKLOAD_COLLECTION_NAME: &str = "workload";

/// Enumeration of possible workload states
#[derive(
    Debug, Clone, Serialize, Deserialize, PartialEq, AsRefStr, EnumDiscriminants, FromRepr, ToSchema,
)]
#[strum_discriminants(
    derive(EnumString, Serialize, Deserialize),
    repr(usize),
    strum(serialize_all = "snake_case")
)]
pub enum WorkloadState {
    /// Workload reported by developer
    Reported,
    /// Workload assigned to host
    Assigned,
    /// Workload installation pending on host device
    Pending,
    // /// Workload installed on host device
    // Installed,
    /// Workload running on host device
    Running,
    /// Workload update completed
    Updated,
    /// Workload marked for deletion
    Deleted,
    /// Workload uninstalled from host device
    Uninstalled,
    /// Error state with message
    Error(String),
    /// Unknown state with context
    Unknown(String),
}

/// Status information for a workload
#[derive(Debug, Clone, Serialize, Deserialize)]
pub struct WorkloadStatus {
    /// Optional MongoDB ObjectId for the status
    #[serde(skip_serializing_if = "Option::is_none")]
    pub id: Option<ObjectId>,
    /// Desired state of the workload
    pub desired: WorkloadState,
    /// Actual current state of the workload
    pub actual: WorkloadState,
    pub payload: WorkloadStatePayload,
}

/// Resource capacity requirements for a workload
#[derive(Serialize, Deserialize, Clone, Debug, Default, PartialEq, Eq)]
pub struct Capacity {
    /// Required drive space in GiB
    pub drive: i64,
    /// Required CPU cores
    pub cores: i64,
}

/// System specifications for a workload
#[derive(Serialize, Deserialize, Clone, Debug)]
pub struct SystemSpecs {
    /// Resource capacity requirements
    pub capacity: Capacity,
    /// Required network speed in Mbps
    pub avg_network_speed: i64,
    /// Required uptime as a decimal between 0-1
    pub avg_uptime: f64,
}

impl PartialEq for SystemSpecs {
    fn eq(&self, other: &Self) -> bool {
        self.capacity == other.capacity
            && self.avg_network_speed == other.avg_network_speed
            && (self.avg_uptime - other.avg_uptime).abs() < 1e-9
    }
}

/// Workload document schema representing a deployable application
#[derive(Serialize, Deserialize, Clone, Debug)]
pub struct Workload {
    /// MongoDB ObjectId of the workload document
    pub _id: ObjectId,
    /// Common metadata fields
    pub metadata: Metadata,
    /// Reference to the user who created this workload
    pub assigned_developer: ObjectId,
    /// Semantic version of the workload
    pub version: SemVer,
    /// Minimum number of hosts required
    pub min_hosts: i32,
    /// System requirements for the workload
    pub system_specs: SystemSpecs,
    /// List of hosts this workload is assigned to
    pub assigned_hosts: Vec<ObjectId>,
    /// Current status of the workload
    pub status: WorkloadStatus,
    pub manifest: WorkloadManifest, // (Includes information about everthing needed to deploy workload - ie: binary & env pkg & deps, etc)
}

#[derive(Serialize, Deserialize, Clone, Debug, PartialEq, Eq)]
pub enum WorkloadManifest {
    None,
    ExtraContainerPath { extra_container_path: String },
    ExtraContainerStorePath { store_path: PathBuf },
    ExtraContainerBuildCmd { nix_args: Box<[String]> },
    HolochainDhtV1(Box<WorkloadManifestHolochainDhtV1>),
}

#[derive(Default, Clone, Debug, Deserialize, Serialize)]
pub enum WorkloadStatePayload {
    #[default]
    None,
    HolochainDhtV1(Bson),
}

<<<<<<< HEAD
#[derive(Serialize, Deserialize, Clone, Debug)]
=======
#[derive(Serialize, Deserialize, Clone, Debug, PartialEq, Eq)]
>>>>>>> fcb3fc5c
pub enum HappBinaryFormat {
    HappBinaryUrl(Url),
    HappBinaryBlake3Hash(String),
}

impl std::fmt::Display for HappBinaryFormat {
    fn fmt(&self, f: &mut std::fmt::Formatter<'_>) -> std::fmt::Result {
        match self {
            HappBinaryFormat::HappBinaryUrl(url) => write!(f, "URL: {}", url),
            HappBinaryFormat::HappBinaryBlake3Hash(hash) => write!(f, "Blake3Hash: {}", hash),
        }
    }
}

/// Parse into the `HappBinaryFormat` from the clap cli arg (str)
<<<<<<< HEAD
fn parse_happ_binary(s: &str) -> Result<HappBinaryFormat, Box<dyn std::error::Error + Send + Sync + 'static>> {
=======
#[cfg(feature = "clap")]
fn parse_happ_binary(
    s: &str,
) -> Result<HappBinaryFormat, Box<dyn std::error::Error + Send + Sync + 'static>> {
>>>>>>> fcb3fc5c
    if s.starts_with("http://") || s.starts_with("https://") {
        let url = Url::parse(s)?;
        Ok(HappBinaryFormat::HappBinaryUrl(url))
    } else {
        // assume (for now) that it's a blake3 hash if it's not a valid Url
        Ok(HappBinaryFormat::HappBinaryBlake3Hash(s.to_string()))
    }
}

<<<<<<< HEAD
#[derive(Serialize, Deserialize, Clone, Debug, clap::Args)]
pub struct WorkloadManifestHolochainDhtV1 {
    #[arg(long, value_parser = parse_happ_binary)]
    pub happ_binary: HappBinaryFormat,
    #[arg(long, value_delimiter = ',')]
=======
#[derive(Serialize, Clone, Debug, PartialEq, Eq)]
#[cfg_attr(feature = "clap", derive(clap::Args))]
pub struct WorkloadManifestHolochainDhtV1 {
    #[cfg_attr(feature = "clap", arg(long, value_parser = parse_happ_binary))]
    pub happ_binary: HappBinaryFormat,

    #[cfg_attr(feature = "clap", arg(long, value_delimiter = ','))]
>>>>>>> fcb3fc5c
    pub network_seed: Option<String>,

    #[cfg_attr(feature = "clap", arg(long, value_delimiter = ',', value_parser = parse_key_val::<String, String>))]
    pub memproof: Option<HashMap<String, String>>,

    #[cfg_attr(feature = "clap", arg(long, value_delimiter = ','))]
    pub bootstrap_server_url: Option<Url>,

    #[cfg_attr(feature = "clap", arg(long, value_delimiter = ','))]
    pub signal_server_url: Option<Url>,

    #[cfg_attr(feature = "clap", arg(long, value_delimiter = ','))]
    pub stun_server_urls: Option<Vec<Url>>,

    #[cfg_attr(feature = "clap", arg(long, value_delimiter = ','))]
    pub holochain_feature_flags: Option<Vec<String>>,

    #[cfg_attr(feature = "clap", arg(long, value_delimiter = ','))]
    pub holochain_version: Option<String>,

    #[cfg_attr(feature = "clap", arg(long))]
    pub http_gw_enable: bool,

    #[cfg_attr(feature = "clap", arg(long))]
    pub http_gw_allowed_fns: Option<Vec<String>>,
}

impl<'de> Deserialize<'de> for WorkloadManifestHolochainDhtV1 {
    fn deserialize<D>(deserializer: D) -> Result<Self, D::Error>
    where
        D: Deserializer<'de>,
    {
        let mut map: HashMap<String, JsonValue> = Deserialize::deserialize(deserializer)?;

        let happ_binary = if let Some(hb) = map.remove("happ_binary") {
            serde_json::from_value(hb).map_err(de::Error::custom)?
        } else if let Some(url) = map.remove("happ_binary_url") {
            let url: Url = serde_json::from_value(url).map_err(de::Error::custom)?;
            HappBinaryFormat::HappBinaryUrl(url)
        } else if let Some(hash) = map.remove("happ_binary_hash") {
            let hash: String = serde_json::from_value(hash).map_err(de::Error::custom)?;
            HappBinaryFormat::HappBinaryBlake3Hash(hash)
        } else {
            return Err(de::Error::missing_field(
                "happ_binary, happ_binary_url, or happ_binary_hash",
            ));
        };

        macro_rules! pop_field {
            ($field:literal, $ty:ty) => {
                map.remove($field).and_then(|v| {
                    if v.is_null() {
                        None
                    } else {
                        serde_json::from_value::<$ty>(v).ok()
                    }
                })
            };
        }

        Ok(WorkloadManifestHolochainDhtV1 {
            happ_binary,
            network_seed: pop_field!("network_seed", String),
            memproof: pop_field!("memproof", HashMap<String, String>),
            bootstrap_server_url: pop_field!("bootstrap_server_url", Url),
            signal_server_url: pop_field!("signal_server_url", Url),
            stun_server_urls: pop_field!("stun_server_urls", Vec<Url>),
            holochain_feature_flags: pop_field!("holochain_feature_flags", Vec<String>),
            holochain_version: pop_field!("holochain_version", String),
            http_gw_enable: pop_field!("http_gw_enable", bool).unwrap_or(false),
            http_gw_allowed_fns: pop_field!("http_gw_allowed_fns", Vec<String>),
        })
    }
}

/// Parse a single key-value pair
fn parse_key_val<T, U>(
    s: &str,
) -> Result<(T, U), Box<dyn std::error::Error + Send + Sync + 'static>>
where
    T: std::str::FromStr,
    T::Err: std::error::Error + Send + Sync + 'static,
    U: std::str::FromStr,
    U::Err: std::error::Error + Send + Sync + 'static,
{
    let pos = s
        .find('=')
        .ok_or_else(|| format!("invalid KEY=value: no `=` found in `{s}`"))?;
    Ok((s[..pos].parse()?, s[pos + 1..].parse()?))
}

impl Default for Workload {
    /// Creates a default workload configuration with:
    /// - Version 0.0.0
    /// - Minimum 1 host
    /// - 1 GiB drive space
    /// - 1 cores
    /// - 0 Mbps network speed
    /// - 0% uptime requirement
    fn default() -> Self {
        let version = semver::Version {
            major: 0,
            minor: 0,
            patch: 0,
            pre: Prerelease::EMPTY,
            build: BuildMetadata::EMPTY,
        };

        let semver = version.to_string();

        Self {
            _id: ObjectId::new(),
            metadata: Metadata {
                is_deleted: false,
                created_at: Some(DateTime::now()),
                updated_at: Some(DateTime::now()),
                deleted_at: None,
            },
            version: semver,
            assigned_developer: ObjectId::new(),
            min_hosts: 1,
            system_specs: SystemSpecs {
                capacity: Capacity { drive: 1, cores: 1 },
                avg_network_speed: 0,
                avg_uptime: 0f64,
            },
            assigned_hosts: Vec::new(),
            status: WorkloadStatus {
                id: None,
                desired: WorkloadState::Unknown("default state".to_string()),
                actual: WorkloadState::Unknown("default state".to_string()),
                payload: WorkloadStatePayload::None,
            },
            manifest: WorkloadManifest::None,
        }
    }
}

impl IntoIndexes for Workload {
    /// Defines MongoDB indices for the Workload collection
    ///
    /// Creates an index for:
    /// - assigned_developer
    fn into_indices(self) -> Result<Vec<(Document, Option<IndexOptions>)>> {
        let mut indices = vec![];

        //  Add Owner Index
        let assigned_developer_index_doc = doc! { "assigned_developer": 1 };
        let assigned_developer_index_opts = Some(
            IndexOptions::builder()
                .name(Some("assigned_developer_index".to_string()))
                .build(),
        );
        indices.push((assigned_developer_index_doc, assigned_developer_index_opts));

        Ok(indices)
    }
}

impl MutMetadata for Workload {
    fn mut_metadata(&mut self) -> &mut Metadata {
        &mut self.metadata
    }
}<|MERGE_RESOLUTION|>--- conflicted
+++ resolved
@@ -130,11 +130,7 @@
     HolochainDhtV1(Bson),
 }
 
-<<<<<<< HEAD
-#[derive(Serialize, Deserialize, Clone, Debug)]
-=======
 #[derive(Serialize, Deserialize, Clone, Debug, PartialEq, Eq)]
->>>>>>> fcb3fc5c
 pub enum HappBinaryFormat {
     HappBinaryUrl(Url),
     HappBinaryBlake3Hash(String),
@@ -150,14 +146,10 @@
 }
 
 /// Parse into the `HappBinaryFormat` from the clap cli arg (str)
-<<<<<<< HEAD
-fn parse_happ_binary(s: &str) -> Result<HappBinaryFormat, Box<dyn std::error::Error + Send + Sync + 'static>> {
-=======
 #[cfg(feature = "clap")]
 fn parse_happ_binary(
     s: &str,
 ) -> Result<HappBinaryFormat, Box<dyn std::error::Error + Send + Sync + 'static>> {
->>>>>>> fcb3fc5c
     if s.starts_with("http://") || s.starts_with("https://") {
         let url = Url::parse(s)?;
         Ok(HappBinaryFormat::HappBinaryUrl(url))
@@ -167,13 +159,6 @@
     }
 }
 
-<<<<<<< HEAD
-#[derive(Serialize, Deserialize, Clone, Debug, clap::Args)]
-pub struct WorkloadManifestHolochainDhtV1 {
-    #[arg(long, value_parser = parse_happ_binary)]
-    pub happ_binary: HappBinaryFormat,
-    #[arg(long, value_delimiter = ',')]
-=======
 #[derive(Serialize, Clone, Debug, PartialEq, Eq)]
 #[cfg_attr(feature = "clap", derive(clap::Args))]
 pub struct WorkloadManifestHolochainDhtV1 {
@@ -181,7 +166,6 @@
     pub happ_binary: HappBinaryFormat,
 
     #[cfg_attr(feature = "clap", arg(long, value_delimiter = ','))]
->>>>>>> fcb3fc5c
     pub network_seed: Option<String>,
 
     #[cfg_attr(feature = "clap", arg(long, value_delimiter = ',', value_parser = parse_key_val::<String, String>))]
