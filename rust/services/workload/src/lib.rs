/*
Service Name: WORKLOAD
Subject: "WORKLOAD.>"
Provisioning Account: WORKLOAD
Users: orchestrator & hpos
Endpoints & Managed Subjects:
- `add_workload`: handles the "WORKLOAD.add" subject
- `remove_workload`: handles the "WORKLOAD.remove" subject
- Partial: `handle_db_change`: handles the "WORKLOAD.handle_change" subject // the stream changed output by the mongo<>nats connector (stream eg: DB_COLL_CHANGE_WORKLOAD).
- TODO: `start_workload`: handles the "WORKLOAD.start.{{hpos_id}}" subject
- TODO: `send_workload_status`: handles the "WORKLOAD.send_status.{{hpos_id}}" subject
- TODO: `uninstall_workload`: handles the "WORKLOAD.uninstall.{{hpos_id}}" subject
*/

pub mod types;

use anyhow::{anyhow, Result};
use async_nats::Message;
use mongodb::{options::UpdateModifications, Client as MongoDBClient};
use std::{fmt::Debug, sync::Arc};
use util_libs::{db::{mongodb::{IntoIndexes, MongoCollection, MongoDbAPI}, schemas::{self, Host, Workload, WorkloadState, WorkloadStatus, MongoDbId}}, nats_js_client};
use rand::seq::SliceRandom;
use std::future::Future;
use serde::{Deserialize, Serialize};
use bson::{self, doc, to_document, DateTime};

pub const WORKLOAD_SRV_NAME: &str = "WORKLOAD";
pub const WORKLOAD_SRV_SUBJ: &str = "WORKLOAD";
pub const WORKLOAD_SRV_VERSION: &str = "0.0.1";
pub const WORKLOAD_SRV_DESC: &str = "This service handles the flow of Workload requests between the Developer and the Orchestrator, and between the Orchestrator and HPOS.";


#[derive(Debug, Clone)]
pub struct WorkloadApi {
    pub workload_collection: MongoCollection<schemas::Workload>,
    pub host_collection: MongoCollection<schemas::Host>,
    pub user_collection: MongoCollection<schemas::User>,
    pub developer_collection: MongoCollection<schemas::Developer>,
}

impl WorkloadApi {
    pub async fn new(client: &MongoDBClient) -> Result<Self> {
        Ok(Self {
            workload_collection: Self::init_collection(client, schemas::WORKLOAD_COLLECTION_NAME).await?,
            host_collection: Self::init_collection(client, schemas::HOST_COLLECTION_NAME).await?,
            user_collection: Self::init_collection(client, schemas::USER_COLLECTION_NAME).await?,
            developer_collection: Self::init_collection(client, schemas::DEVELOPER_COLLECTION_NAME).await?,
        })
    }

    pub fn call<F, Fut>(
        &self,
        handler: F,
    ) -> nats_js_client::AsyncEndpointHandler<types::ApiResult>
    where
        F: Fn(WorkloadApi, Arc<Message>) -> Fut + Send + Sync + 'static,
        Fut: Future<Output = Result<types::ApiResult, anyhow::Error>> + Send + 'static,
    {
        let api = self.to_owned(); 
        Arc::new(move |msg: Arc<Message>| -> nats_js_client::JsServiceResponse<types::ApiResult> {
            let api_clone = api.clone();
            Box::pin(handler(api_clone, msg))
        })
    }

    /*******************************  For Orchestrator   *********************************/
    pub async fn add_workload(&self, msg: Arc<Message>) -> Result<types::ApiResult, anyhow::Error> {
        log::debug!("Incoming message for 'WORKLOAD.add'");
        Ok(self.process_request(
            msg,
            WorkloadState::Reported,
            |workload: schemas::Workload| async move {
                let workload_id = self.workload_collection.insert_one_into(workload.clone()).await?;
                log::info!("Successfully added workload. MongodDB Workload ID={:?}", workload_id);
                let updated_workload = schemas::Workload {
                    _id: Some(MongoDbId::parse_str(workload_id)?),
                    ..workload
                };
                Ok(types::ApiResult(
                    WorkloadStatus {
                        id: updated_workload._id.map(|oid| oid.to_hex()),
                        desired: WorkloadState::Reported,
                        actual: WorkloadState::Reported,
                    },
                    None
                ))
            },
            WorkloadState::Error,
        )
        .await)
    }

    pub async fn update_workload(&self, msg: Arc<Message>) -> Result<types::ApiResult, anyhow::Error> {
        log::debug!("Incoming message for 'WORKLOAD.update'");
        Ok(self.process_request(
            msg,
            WorkloadState::Running,
            |workload: schemas::Workload| async move {
                let workload_query = doc! { "_id":  workload._id.clone() };
                let updated_workload = to_document(&workload)?;
                self.workload_collection.update_one_within(workload_query, UpdateModifications::Document(doc!{ "$set": updated_workload })).await?;
                log::info!("Successfully updated workload. MongodDB Workload ID={:?}", workload._id);
                Ok(types::ApiResult(
                    WorkloadStatus {
                        id: workload._id.map(|oid| oid.to_hex()),
                        desired: WorkloadState::Reported,
                        actual: WorkloadState::Reported,
                    },
                    None
                ))
            },
            WorkloadState::Error,
        )
        .await)

    }

    pub async fn remove_workload(&self, msg: Arc<Message>) -> Result<types::ApiResult, anyhow::Error> {
        log::debug!("Incoming message for 'WORKLOAD.remove'");
        Ok(self.process_request(
            msg,
            WorkloadState::Removed,
            |workload_id: schemas::MongoDbId| async move {
                let workload_query = doc! { "_id":  workload_id.clone() };
                self.workload_collection.delete_one_from(workload_query).await?;
                log::info!(
                    "Successfully removed workload from the Workload Collection. MongodDB Workload ID={:?}",
                    workload_id
                );
                Ok(types::ApiResult(
                    WorkloadStatus {
                        id: Some(workload_id.to_hex()),
                        desired: WorkloadState::Removed,
                        actual: WorkloadState::Removed,
                    },
                    None
                ))
            },
            WorkloadState::Error,
        )
        .await)
    }

    // NB: Automatically published by the nats-db-connector
    pub async fn handle_db_insertion(&self, msg: Arc<Message>) -> Result<types::ApiResult, anyhow::Error> {
        log::debug!("Incoming message for 'WORKLOAD.insert'");
        Ok(self.process_request(
            msg,
            WorkloadState::Assigned,
            |workload: schemas::Workload| async move {
                log::debug!("New workload to assign. Workload={:#?}", workload);

                // 0. Fail Safe: exit early if the workload provided does not include an `_id` field
                let workload_id = if let Some(id) = workload.clone()._id { id } else {
                    let err_msg = format!("No `_id` found for workload.  Unable to proceed assigning a host. Workload={:?}", workload);
                    return Err(anyhow!(err_msg));
                };

                // 1. Perform sanity check to ensure workload is not already assigned to a host
                // ...and if so, exit fn
                // todo: check for to ensure assigned host *still* has enough capacity for updated workload
                if !workload.assigned_hosts.is_empty() {
                    log::warn!("Attempted to assign host for new workload, but host already exists.");
                    return Ok(types::ApiResult( 
                        WorkloadStatus {
                            id: Some(workload_id.to_hex()),
                            desired: WorkloadState::Assigned,
                            actual: WorkloadState::Assigned,
                        },
                        Some(
                            workload.assigned_hosts
                            .iter().map(|id| id.to_hex()).collect())
                        )
                    );
                }

                // 2. Otherwise call mongodb to get host collection to get hosts that meet the capacity requirements
                let host_filter = doc! {
                    "remaining_capacity.cores": { "$gte": workload.system_specs.capacity.cores },      
                    "remaining_capacity.memory": { "$gte": workload.system_specs.capacity.memory },
                    "remaining_capacity.disk": { "$gte": workload.system_specs.capacity.disk }
                };
                let eligible_hosts = self.host_collection.get_many_from(host_filter).await? ;
                log::debug!("Eligible hosts for new workload. MongodDB Host IDs={:?}", eligible_hosts);

                // 3. Randomly choose host/node
                let host = match eligible_hosts.choose(&mut rand::thread_rng()) {
                    Some(h) => h,
                    None => {
                        // todo: Try to get another host up to 5 times, if fails thereafter, return error
                        let err_msg = format!("Failed to locate an eligible host to support the required workload capacity. Workload={:?}", workload);
                        return Err(anyhow!(err_msg));
                    }
                };

                // Note: The `_id` is an option because it is only generated upon the intial insertion of a record in
                // a mongodb collection. This also means that whenever a record is fetched from mongodb, it must have the `_id` feild.
                // Using `unwrap` is therefore safe.
                let host_id = host._id.to_owned().unwrap();
                
                // 4. Update the Workload Collection with the assigned Host ID
                let workload_query = doc! { "_id":  workload_id.clone() };
                let updated_workload = &Workload {
                    assigned_hosts: vec![host_id],
                    ..workload.clone()
                };
                let updated_workload_doc = to_document(updated_workload)?;
                let updated_workload_result = self.workload_collection.update_one_within(workload_query, UpdateModifications::Document(updated_workload_doc)).await?;
                log::trace!(
                    "Successfully added new workload into the Workload Collection. MongodDB Workload ID={:?}",
                    updated_workload_result
                );
                
                // 5. Update the Host Collection with the assigned Workload ID
                let host_query = doc! { "_id":  host.clone()._id };
                let updated_host_doc =  to_document(&Host {
                    assigned_workloads: vec![workload_id.clone().to_hex()],
                    ..host.to_owned()
                })?;
                let updated_host_result = self.host_collection.update_one_within(host_query, UpdateModifications::Document(updated_host_doc)).await?;
                log::trace!(
                    "Successfully added new workload into the Workload Collection. MongodDB Host ID={:?}",
                    updated_host_result
                );
     
                Ok(types::ApiResult(
                    WorkloadStatus {
                        id: Some(workload_id.to_hex()),
                        desired: WorkloadState::Assigned,
                        actual: WorkloadState::Assigned,
                    },
                    Some(
                        updated_workload.assigned_hosts.to_owned()
                        .iter().map(|host| host.to_hex()).collect()
                    )
                ))
        },
            WorkloadState::Error,
        )
        .await)
    }

    // NB: Automatically published by the nats-db-connector
    pub async fn handle_db_update(&self, msg: Arc<Message>) -> Result<types::ApiResult, anyhow::Error> {
        log::debug!("Incoming message for 'WORKLOAD.update'");
        
        let payload_buf = msg.payload.to_vec();

        let mut workload: schemas::Workload = serde_json::from_slice(&payload_buf)?;
        log::trace!("New workload to assign. Workload={:#?}", workload.clone());

        // 1. fetch existing workload document
        match self.workload_collection.get_one_from(doc! { "_id":  workload._id.clone() }).await?{
            Some(workload_doc) => {
                // 2. remove workload from hosts
                self.host_collection.update_one_within(
                    doc!{ "_id": { "$in": workload_doc.assigned_hosts } },
                    UpdateModifications::Document(doc!{ "$pull": { "assigned_workloads": workload_doc._id.clone() } })
                ).await?;
                
                // 3. remove workload from developers
                self.developer_collection.update_one_within(
                    doc!{ "_id": { "$in": workload_doc.assigned_developer } },
                    UpdateModifications::Document(doc!{ "$pull": { "assigned_workloads": workload_doc._id.clone() } })
                ).await?;
            },
            None => {
                log::warn!("Workload not found. Unable to remove workload.");
            }
        }

        // 4. add workload to hosts
        self.host_collection.update_one_within(
            doc!{ "_id": { "$in": workload.clone().assigned_hosts } },
            UpdateModifications::Document(doc!{ "$push": { "assigned_workloads": workload._id.clone() } })
        ).await?;
        
        // 5. add workload to developers
        self.developer_collection.update_one_within(
            doc!{ "_id": { "$in": workload.clone().assigned_developer } },
            UpdateModifications::Document(doc!{ "$push": { "assigned_workloads": workload._id.clone() } })
        ).await?;

        workload.updated_at = Some(DateTime::from_chrono(chrono::Utc::now()));

        let success_status = WorkloadStatus {
<<<<<<< HEAD
            id: workload._id.clone().map(|oid| oid.to_hex()),
            desired: WorkloadState::Running,
            actual: WorkloadState::Running,
=======
            id: match workload._id.clone() {
                Some(oid) => Some(oid.to_hex()),
                None => None
            },
            desired: WorkloadState::Updating,
            actual: WorkloadState::Updating,
>>>>>>> 034ba7f2
        };
        
        Ok(types::ApiResult(success_status, None))
    }
  
    // NB: This is the stream that is automatically published by the nats-db-connector
    pub async fn handle_db_deletion(&self, msg: Arc<Message>) -> Result<types::ApiResult, anyhow::Error> {

        log::debug!("Incoming message for 'WORKLOAD.delete'");
        
        let payload_buf = msg.payload.to_vec();
        let workload: schemas::Workload = serde_json::from_slice(&payload_buf)?;
        log::trace!("New workload to assign. Workload={:#?}", workload);
        
        // TODO: ...handle the use case for the delete entry change stream

        let success_status = WorkloadStatus {
            id: workload._id.map(|oid| oid.to_hex()),
            desired: WorkloadState::Removed,
            actual: WorkloadState::Removed,
        };
        
        Ok(types::ApiResult(success_status, None))
    }

    // NB: Published by the Hosting Agent whenever the status of a workload changes
    pub async fn handle_status_update(&self, msg: Arc<Message>) -> Result<types::ApiResult, anyhow::Error> {
        log::debug!("Incoming message for 'WORKLOAD.read_status_update'");

        let payload_buf = msg.payload.to_vec();
        let workload_status: WorkloadStatus = serde_json::from_slice(&payload_buf)?;
        log::trace!("Workload status to update. Status={:?}", workload_status);

        // 1. fetch the workload document
        match self.workload_collection.get_one_from(doc! { "_id": workload_status.id.clone() }).await?{
            Some(workload_doc) => {
                // 2. remove workload from hosts
                self.host_collection.update_one_within(
                    doc!{ "_id": { "$in": workload_doc.assigned_hosts } },
                    UpdateModifications::Document(doc!{ "$pull": { "assigned_workloads": workload_doc._id.clone() } })
                ).await?;
                
                // 3. remove workload from developers
                self.developer_collection.update_one_within(
                    doc!{ "_id": { "$in": workload_doc.assigned_developer } },
                    UpdateModifications::Document(doc!{ "$pull": { "assigned_workloads": workload_doc._id.clone() } })
                ).await?;
            },
            None => {
                log::warn!("Workload not found. Unable to remove workload.");
            }
        }

        // 4. mark workload as deleted
        self.workload_collection.update_one_within(
            doc! { "_id":  workload_status.id.clone() },
            UpdateModifications::Document(doc!{ "$set": {
                "deleted": true,
                "deletedAt": DateTime::from_chrono(chrono::Utc::now())
            }
        })).await?;
        
        Ok(types::ApiResult(workload_status, None))
    }    

     /*******************************   For Host Agent   *********************************/
    pub async fn start_workload(&self, msg: Arc<Message>) -> Result<types::ApiResult, anyhow::Error> {
        log::debug!("Incoming message for 'WORKLOAD.start' : {:?}", msg);

        let payload_buf = msg.payload.to_vec();
        let workload = serde_json::from_slice::<schemas::Workload>(&payload_buf)?;

        // TODO: Talk through with Stefan
        // 1. Connect to interface for Nix and instruct systemd to install workload...
        // eg: nix_install_with(workload)

        // 2. Respond to endpoint request
        let status = WorkloadStatus {
            id: workload._id.map(|oid| oid.to_hex()),
            desired: WorkloadState::Running,
            actual: WorkloadState::Unknown("..".to_string()),
        };
        Ok(types::ApiResult(status, None))
    }

    pub async fn uninstall_workload(&self, msg: Arc<Message>) -> Result<types::ApiResult, anyhow::Error> {
        log::debug!("Incoming message for 'WORKLOAD.uninstall' : {:?}", msg);

        let payload_buf = msg.payload.to_vec();
        let workload_id = serde_json::from_slice::<String>(&payload_buf)?;

        // TODO: Talk through with Stefan
        // 1. Connect to interface for Nix and instruct systemd to UNinstall workload...
        // nix_uninstall_with(workload_id)

        // 2. Respond to endpoint request
        let status = WorkloadStatus {
            id: Some(workload_id),
            desired: WorkloadState::Uninstalled,
            actual: WorkloadState::Unknown("..".to_string()),
        };
        Ok(types::ApiResult(status, None))
    }

    // For host agent ? or elsewhere ?
    // TODO: Talk through with Stefan
    pub async fn send_workload_status(&self, msg: Arc<Message>) -> Result<types::ApiResult, anyhow::Error> {
        log::debug!(
            "Incoming message for 'WORKLOAD.send_workload_status' : {:?}",
            msg
        );

        let payload_buf = msg.payload.to_vec();
        let workload_status = serde_json::from_slice::<WorkloadStatus>(&payload_buf)?;

        // Send updated status:
        // NB: This will send the update to both the requester (if one exists)
        // and will broadcast the update to for any `response_subject` address registred for the endpoint
        Ok(types::ApiResult(workload_status, None))
    }

    /*******************************  Helper Fns  *********************************/
    // Helper function to initialize mongodb collections
    async fn init_collection<T>(
        client: &MongoDBClient,
        collection_name: &str,
    ) -> Result<MongoCollection<T>>
    where
        T: Serialize + for<'de> Deserialize<'de> + Unpin + Send + Sync + Default + IntoIndexes,
    {
        Ok(MongoCollection::<T>::new(client, schemas::DATABASE_NAME, collection_name).await?)
    }

    // Helper function to streamline the processing of incoming workload messages
    // NB: Currently used to process requests for MongoDB ops and the subsequent db change streams these db edits create (via the mongodb<>nats connector)
    async fn process_request<T, Fut>(
        &self,
        msg: Arc<Message>,
        desired_state: WorkloadState,
        cb_fn: impl Fn(T) -> Fut + Send + Sync,
        error_state: impl Fn(String) -> WorkloadState + Send + Sync,
    ) -> types::ApiResult
    where
        T: for<'de> Deserialize<'de> + Clone + Send + Sync + Debug + 'static,
        Fut: Future<Output = Result<types::ApiResult, anyhow::Error>> + Send,
    {
        // 1. Deserialize payload into the expected type
        let payload: T = match serde_json::from_slice(&msg.payload) {
            Ok(r) => r,
            Err(e) => {
                let err_msg = format!("Failed to deserialize payload for Workload Service Endpoint. Subject={} Error={:?}", msg.subject, e);
                log::error!("{}", err_msg);
                let status = WorkloadStatus {
                    id: None,
                    desired: desired_state,
                    actual: error_state(err_msg),
                };
                return types::ApiResult(status, None);
            }
        };

        // 2. Call callback handler
        match cb_fn(payload.clone()).await {
            Ok(r) => r,
            Err(e) => {
                let err_msg = format!("Failed to process Workload Service Endpoint. Subject={} Payload={:?}, Error={:?}", msg.subject, payload, e);
                log::error!("{}", err_msg);
                let status = WorkloadStatus {
                    id: None,
                    desired: desired_state,
                    actual: error_state(err_msg),
                };

                // 3. return response for stream
                types::ApiResult(status, None)
            }
        }
    }
}<|MERGE_RESOLUTION|>--- conflicted
+++ resolved
@@ -284,18 +284,9 @@
         workload.updated_at = Some(DateTime::from_chrono(chrono::Utc::now()));
 
         let success_status = WorkloadStatus {
-<<<<<<< HEAD
             id: workload._id.clone().map(|oid| oid.to_hex()),
             desired: WorkloadState::Running,
             actual: WorkloadState::Running,
-=======
-            id: match workload._id.clone() {
-                Some(oid) => Some(oid.to_hex()),
-                None => None
-            },
-            desired: WorkloadState::Updating,
-            actual: WorkloadState::Updating,
->>>>>>> 034ba7f2
         };
         
         Ok(types::ApiResult(success_status, None))
