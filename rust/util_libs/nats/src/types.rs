use super::jetstream_client::JsClient;
<<<<<<< HEAD
use anyhow::Result;
use async_nats::jetstream::{consumer::PullConsumer, ErrorCode};
use async_nats::{AuthError, HeaderMap, Message};
=======
use anyhow::{Context, Result};
use async_nats::jetstream::consumer::PullConsumer;
use async_nats::jetstream::ErrorCode;
use async_nats::{HeaderMap, Message, ServerAddr};
>>>>>>> a59a41bf
use async_trait::async_trait;
use bytes::Bytes;
use educe::Educe;
use futures::StreamExt;
use serde::{Deserialize, Serialize};
use std::any::Any;
use std::collections::HashMap;
use std::error::Error;
use std::fmt;
use std::fmt::Debug;
use std::future::Future;
use std::path::PathBuf;
use std::pin::Pin;
use std::str::FromStr;
use std::sync::Arc;
use std::time::Duration;
use thiserror::Error;
use url::Url;

pub type EventListener = Arc<Box<dyn Fn(&mut JsClient) + Send + Sync>>;
pub type EventHandler = Arc<Pin<Box<dyn Fn(&str, &str, Duration) + Send + Sync>>>;
pub type JsServiceResponse<T> = Pin<Box<dyn Future<Output = Result<T, ServiceError>> + Send>>;
pub type EndpointHandler<T> = Arc<dyn Fn(&Message) -> Result<T, ServiceError> + Send + Sync>;
pub type AsyncEndpointHandler<T> = Arc<
    dyn Fn(Arc<Message>) -> Pin<Box<dyn Future<Output = Result<T, ServiceError>> + Send>>
        + Send
        + Sync,
>;
pub type ResponseSubjectsGenerator =
    Arc<dyn Fn(HashMap<String, String>) -> Vec<String> + Send + Sync>;

pub trait EndpointTraits:
    Serialize
    + for<'de> Deserialize<'de>
    + Send
    + Sync
    + Clone
    + Debug
    + CreateTag
    + CreateResponse
    + 'static
{
}

pub trait CreateTag: Send + Sync {
    fn get_tags(&self) -> HashMap<String, String>;
}

pub trait CreateResponse: Send + Sync {
    fn get_response(&self) -> bytes::Bytes;
}

#[async_trait]
pub trait ConsumerExtTrait: Send + Sync + Debug + 'static {
    fn get_consumer(&self) -> PullConsumer;
    fn get_endpoint(&self) -> Box<dyn Any + Send + Sync>;
    fn get_response(&self) -> Option<ResponseSubjectsGenerator>;
}

#[async_trait]
impl<T> ConsumerExtTrait for ConsumerExt<T>
where
    T: EndpointTraits,
{
    fn get_consumer(&self) -> PullConsumer {
        self.consumer.clone()
    }
    fn get_endpoint(&self) -> Box<dyn Any + Send + Sync> {
        Box::new(self.handler.clone())
    }
    fn get_response(&self) -> Option<ResponseSubjectsGenerator> {
        self.response_subject_fn.clone()
    }
}

#[derive(Clone, derive_more::Debug)]
pub struct ConsumerExt<T>
where
    T: EndpointTraits,
{
    pub consumer: PullConsumer,
    pub handler: EndpointType<T>,
    #[debug(skip)]
    pub response_subject_fn: Option<ResponseSubjectsGenerator>,
}

#[derive(Clone, derive_more::Debug)]
pub struct ConsumerBuilder<T>
where
    T: EndpointTraits,
{
    pub name: String,
    pub subject: String,
    pub handler: EndpointType<T>,
    #[debug(skip)]
    pub response_subject_fn: Option<ResponseSubjectsGenerator>,
}

#[derive(Clone)]
pub struct ServiceConsumerBuilder<S, R>
where
    S: Serialize + Clone + AsRef<str>,
    R: EndpointTraits,
{
    pub name: String,
    pub subject: S,
    pub subject_prefix: Option<String>,
    pub async_handler: AsyncEndpointHandler<R>,
    pub response_subject_fn: Option<ResponseSubjectsGenerator>,
}

impl<S, R> ServiceConsumerBuilder<S, R>
where
    S: Serialize + Clone + AsRef<str>,
    R: EndpointTraits,
{
    pub fn new(name: String, subject: S, async_handler: AsyncEndpointHandler<R>) -> Self {
        Self {
            name,
            subject,
            subject_prefix: None,
            async_handler,
            response_subject_fn: None,
        }
    }

    pub fn with_subject_prefix(mut self, prefix: String) -> Self {
        self.subject_prefix = Some(prefix);
        self
    }

    pub fn with_response_subject_fn(mut self, fn_gen: ResponseSubjectsGenerator) -> Self {
        self.response_subject_fn = Some(fn_gen);
        self
    }
}

impl<S, R> From<ServiceConsumerBuilder<S, R>> for ConsumerBuilder<R>
where
    S: Serialize + Clone + AsRef<str>,
    R: EndpointTraits,
{
    fn from(value: ServiceConsumerBuilder<S, R>) -> Self {
        let subject = if let Some(prefix) = value.subject_prefix {
            format!("{prefix}.{}", value.subject.as_ref())
        } else {
            value.subject.as_ref().to_string()
        };

        Self {
            name: value.name.to_string(),
            subject,
            handler: EndpointType::Async(value.async_handler),
            response_subject_fn: value.response_subject_fn,
        }
    }
}

#[allow(dead_code)]
#[derive(Clone, Debug)]
pub struct JsStreamServiceInfo<'a> {
    pub name: &'a str,
    pub version: &'a str,
    pub service_subject: &'a str,
}

#[derive(Clone, Debug)]
pub struct LogInfo {
    pub prefix: String,
    pub service_name: String,
    pub service_subject: String,
    pub endpoint_name: String,
    pub endpoint_subject: String,
}

#[derive(Clone)]
pub enum EndpointType<T>
where
    T: EndpointTraits,
{
    Sync(EndpointHandler<T>),
    Async(AsyncEndpointHandler<T>),
}

impl<T> std::fmt::Debug for EndpointType<T>
where
    T: EndpointTraits,
{
    fn fmt(&self, f: &mut std::fmt::Formatter<'_>) -> std::fmt::Result {
        let t = match &self {
            EndpointType::Async(_) => "EndpointType::Async(<function>)",
            EndpointType::Sync(_) => "EndpointType::Sync(<function>)",
        };

        write!(f, "{}", t)
    }
}
impl<T> TryFrom<Box<dyn Any + Send + Sync>> for EndpointType<T>
where
    T: EndpointTraits,
{
    type Error = anyhow::Error;

    fn try_from(value: Box<dyn Any + Send + Sync>) -> Result<Self, Self::Error> {
        if let Ok(endpoint) = value.downcast::<EndpointType<T>>() {
            Ok(*endpoint)
        } else {
            Err(anyhow::anyhow!("Failed to downcast to EndpointType"))
        }
    }
}

#[derive(Clone, Debug)]
pub enum Credentials {
    Path(std::path::PathBuf), // String = pathbuf as string
    Password(String, String),
    Token(String),
}

pub const NATS_URL_DEFAULT: &str = "nats://127.0.0.1";

#[derive(Deserialize, Educe)]
#[educe(Default)]
pub struct JsClientBuilder {
    pub nats_remote_args: NatsRemoteArgs,
    pub name: String,
    pub inbox_prefix: String,
    #[serde(default, skip_deserializing)]
    pub credentials: Option<Vec<Credentials>>,
    #[serde(default)]
    pub ping_interval: Option<Duration>,
    #[serde(default)]
    pub request_timeout: Option<Duration>, // Defaults to 5s
    #[serde(skip_deserializing)]
    pub listeners: Vec<EventListener>,
}

#[derive(Clone, Debug, Educe)]
#[educe(Deref)]
pub struct DeServerAddr(pub ServerAddr);
impl DeServerAddr {
    pub(crate) fn as_ref(&self) -> &ServerAddr {
        &self.0
    }
}

impl FromStr for DeServerAddr {
    type Err = anyhow::Error;

    fn from_str(s: &str) -> std::result::Result<Self, Self::Err> {
        Ok(Self(ServerAddr::from_str(s)?))
    }
}

impl From<&ServerAddr> for DeServerAddr {
    fn from(value: &ServerAddr) -> Self {
        Self(value.clone())
    }
}

impl<'a> Deserialize<'a> for DeServerAddr {
    fn deserialize<D>(deserializer: D) -> std::result::Result<Self, D::Error>
    where
        D: serde::Deserializer<'a>,
    {
        let url = Url::deserialize(deserializer)?;

        let server_addr = ServerAddr::from_url(url).map_err(serde::de::Error::custom)?;

        Ok(Self(server_addr))
    }
}

#[derive(Clone, Deserialize, Default)]
pub struct JsServiceBuilder {
    pub name: String,
    pub description: String,
    pub version: String,
    pub service_subject: String,
}

#[derive(Clone, Debug)]
pub struct PublishInfo {
    pub subject: String,
    pub msg_id: String,
    pub data: Vec<u8>,
    pub headers: Option<HeaderMap>,
}

#[derive(Debug)]
pub struct ErrClientDisconnected;
impl fmt::Display for ErrClientDisconnected {
    fn fmt(&self, f: &mut fmt::Formatter) -> fmt::Result {
        write!(f, "Could not reach nats: connection closed")
    }
}
impl Error for ErrClientDisconnected {}

#[derive(Error, Debug, Clone)]
pub enum ServiceError {
    #[error("Request error: {message}")]
    Request {
        message: String,
        code: Option<ErrorCode>,
    },

    #[error("Database error: {source}")]
    Database {
        source: mongodb::error::Error,
        collection: Option<String>,
        operation: Option<String>,
    },

    #[error("Authentication error: {source}")]
    Authentication {
        source: AuthError,
        subject: Option<String>,
    },

    #[error("NATS error: {message}")]
    NATS {
        message: String,
        subject: Option<String>,
    },

    #[error("Internal error: {message}")]
    Internal {
        message: String,
        context: Option<String>,
    },

    #[error("Internal error: {message}")]
    Workload {
        message: String,
        context: Option<String>,
    },
}

impl ServiceError {
    /// Creates a new Request error with optional error code
    pub fn request(message: impl Into<String>, code: Option<ErrorCode>) -> Self {
        Self::Request {
            message: message.into(),
            code,
        }
    }

    /// Creates a new Database error with context
    pub fn database(
        error: mongodb::error::Error,
        collection: Option<String>,
        operation: Option<String>,
    ) -> Self {
        Self::Database {
            source: error,
            collection,
            operation,
        }
    }

    /// Creates a new Authentication error with subject
    pub fn auth(error: AuthError, subject: Option<String>) -> Self {
        Self::Authentication {
            source: error,
            subject,
        }
    }

    /// Creates a new NATS error with optional subject
    pub fn nats(message: impl Into<String>, subject: Option<String>) -> Self {
        Self::NATS {
            message: message.into(),
            subject,
        }
    }

    /// Creates a new Internal error with optional context
    pub fn internal(message: impl Into<String>, context: Option<String>) -> Self {
        Self::Internal {
            message: message.into(),
            context,
        }
    }

    /// Returns true if this is a Request error
    pub fn is_request(&self) -> bool {
        matches!(self, Self::Request { .. })
    }

    /// Returns true if this is a Database error
    pub fn is_database(&self) -> bool {
        matches!(self, Self::Database { .. })
    }

    /// Returns true if this is a Authentication error
    pub fn is_auth(&self) -> bool {
        matches!(self, Self::Authentication { .. })
    }

    /// Returns true if this is a NATS error
    pub fn is_nats(&self) -> bool {
        matches!(self, Self::NATS { .. })
    }

    /// Returns true if this is an Internal error
    pub fn is_internal(&self) -> bool {
        matches!(self, Self::Internal { .. })
    }

    /// Gets the error message without the error type prefix
    pub fn message(&self) -> String {
        match self {
            Self::Request { message, .. } => message.clone(),
            Self::Database { source, .. } => source.to_string(),
            Self::Authentication { source, .. } => source.to_string(),
            Self::NATS { message, .. } => message.clone(),
            Self::Internal { message, .. } => message.clone(),
            Self::Workload { message, .. } => message.clone(),
        }
    }
}

// Manual implementation of From instead of using #[from] for mongodb::error::Error
impl From<mongodb::error::Error> for ServiceError {
    fn from(error: mongodb::error::Error) -> Self {
        Self::Database {
            source: error,
            collection: None,
            operation: None,
        }
    }
}

// Manual implementation of From instead of using #[from] for AuthError
impl From<AuthError> for ServiceError {
    fn from(error: AuthError) -> Self {
        Self::Authentication {
            source: error,
            subject: None,
        }
    }
}

impl From<serde_json::Error> for ServiceError {
    fn from(error: serde_json::Error) -> Self {
        Self::request(error.to_string(), Some(ErrorCode::BAD_REQUEST))
    }
}

impl From<bson::ser::Error> for ServiceError {
    fn from(error: bson::ser::Error) -> Self {
        Self::internal(
            error.to_string(),
            Some("BSON serialization failed".to_string()),
        )
    }
}

impl From<bson::de::Error> for ServiceError {
    fn from(error: bson::de::Error) -> Self {
        Self::internal(
            error.to_string(),
            Some("BSON deserialization failed".to_string()),
        )
    }
}
#[derive(Debug, Deserialize, Clone, clap::Args, Educe)]
#[educe(Default)]
pub struct NatsRemoteArgs {
    #[clap(long, env = "NATS_PASSWORD_FILE")]
    pub nats_password_file: Option<PathBuf>,

    #[clap(long, env = "NATS_PASSWORD")]
    pub nats_password: Option<String>,

    #[clap(long, env = "NATS_USER")]
    pub nats_user: Option<String>,

    #[clap(long, env = "NATS_URL")]
    #[educe(Default( expression = DeServerAddr(ServerAddr::from_str(NATS_URL_DEFAULT).expect("default url parses"))))]
    pub nats_url: DeServerAddr,
    #[clap(
        long,
        default_value_t = false,
        env = "NATS_SKIP_TLS_VERIFICATION_DANGER"
    )]
    pub nats_skip_tls_verification_danger: bool,
}

impl NatsRemoteArgs {
    pub fn try_new(url: &str) -> anyhow::Result<Self> {
        Ok(Self {
            nats_url: url.parse()?,

            ..Default::default()
        })
    }

    pub fn maybe_user_password(&self) -> anyhow::Result<Option<(String, String)>> {
        let maybe_user = self
            .nats_user
            .clone()
            .or(self.nats_url.username().map(ToString::to_string));
        let maybe_password = self
            .nats_password
            .clone()
            .or(self.nats_url.password().map(ToString::to_string));

        let maybe = match (maybe_user, maybe_password, &self.nats_password_file) {
            // incomplete data provided
            (None, None, None)
            | (None, None, Some(_))
            | (None, Some(_), None)
            | (Some(_), None, None)
            | (None, Some(_), Some(_)) => return Ok(None),

            // prefer password_file
            (Some(user), _, Some(password_file)) => {
                let pass = std::fs::read_to_string(password_file)
                    .context(format!("reading {password_file:?}"))?
                    .trim()
                    .to_string();

                log::debug!("user '{user}' and a password provided.");

                Some((user.clone(), pass))
            }
            (Some(user), Some(pass), None) => Some((user.clone(), pass.clone())),
        };

        Ok(maybe)
    }
}

/// This type is used for the request between the public facing HC HTTP API Gateway and the request handler running in the host-agent.
#[derive(Debug, Clone, Serialize, Deserialize, clap::Args)]
pub struct HcHttpGwRequest {
    #[clap(long)]
    pub dna_hash: String,
    #[clap(long)]
    pub coordinatior_identifier: String,
    #[clap(long)]
    pub zome_name: String,
    #[clap(long)]
    pub zome_fn_name: String,
    #[clap(long)]
    pub payload: String,
}

impl HcHttpGwRequest {
    pub const DEFAULT_BASE: &str = "http://127.0.0.1:8090";

    /// Returns the URL path for the request towards the hc-http-gw
    // an example curl command would be: curl -4v "http://dev-host:8090/{{HUMM_HIVE_DNA_HASH}}/{{WORKLOAD_ID}}/content/list_by_hive_link?payload=$payload"
    pub fn get_checked_url(
        &self,
        maybe_base: Option<Url>,
        check_coordinator_identifier: &str,
    ) -> Result<Url> {
        let HcHttpGwRequest {
            dna_hash,
            payload,
            coordinatior_identifier: coordinator_identifier,
            zome_name,
            zome_fn_name,
        } = self;

        if coordinator_identifier != check_coordinator_identifier {
            anyhow::bail!("given coordinator identifier '{check_coordinator_identifier}' doesn't match '{coordinator_identifier}'");
        }

        let mut url = maybe_base.unwrap_or(Url::parse(Self::DEFAULT_BASE)?);

        url.set_path(&format!(
            "/{dna_hash}/{coordinator_identifier}/{zome_name}/{zome_fn_name}"
        ));

        url.set_query(Some(&format!("payload={payload}")));

        Ok(url)
    }

    pub fn nats_subject_suffix(installed_app_id: &str) -> String {
        format!("HC_HTTP_GW.{installed_app_id}",)
    }

    pub fn nats_destination_subject(&self) -> String {
        format!(
            "WORKLOAD.{}",
            Self::nats_subject_suffix(&self.coordinatior_identifier)
        )
    }

    pub fn nats_reply_subject(&self) -> String {
        format!(
            "WORKLOAD.{}.reply",
            Self::nats_subject_suffix(&self.coordinatior_identifier)
        )
    }
}

/// Response type for the HttpGwConsumer
#[derive(Debug, Clone, Serialize, Deserialize)]
pub struct HcHttpGwResponse {
    pub response_headers: HashMap<String, Box<[u8]>>,
    pub response_bytes: Bytes,
}

#[derive(Debug, Clone, Serialize, Deserialize)]
pub struct HcHttpGwResponseMsg {
    pub response_subject: Option<String>,
    pub response: HcHttpGwResponse,
}

/// send a request and asynchronously wait for the reply
pub async fn hc_http_gw_nats_request(
    nats_client: Arc<JsClient>,
    request: HcHttpGwRequest,
    mut converted_headers: async_nats::HeaderMap,
) -> anyhow::Result<HcHttpGwResponse> {
    let destination_subject = request.nats_destination_subject();
    log::trace!(
        "Generated destination subject for Holochain Gateway request: destination_subject={destination_subject:?}"
    );

    let reply_subject = request.nats_reply_subject();
    log::trace!(
        "Generated reply subject for Holochain Gateway request: reply_subject={reply_subject:?}"
    );

    let data = serde_json::to_string(&request)?;

    converted_headers.append(
        async_nats::HeaderName::from_static(
            crate::jetstream_service::JsStreamService::HEADER_NAME_REPLY_OVERRIDE,
        ),
        async_nats::HeaderValue::from_str(&reply_subject)?,
    );

    let _ack = nats_client
        .js_context
        .publish_with_headers(destination_subject.clone(), converted_headers, data.into())
        .await?;
    log::info!("request published");

    let mut response = nats_client.client.subscribe(reply_subject.clone()).await?;

    let msg = response
        .next()
        .await
        .ok_or_else(|| anyhow::anyhow!("got no response on subject {reply_subject}"))?;

    let response: HcHttpGwResponse = serde_json::from_slice(&msg.payload)?;

    Ok(response)
}

impl CreateTag for HcHttpGwResponseMsg {
    fn get_tags(&self) -> HashMap<String, String> {
        self.response_subject
            .clone()
            .map(|response_subject| {
                [(response_subject, String::default())]
                    .into_iter()
                    .collect()
            })
            .unwrap_or_default()
    }
}

impl CreateResponse for HcHttpGwResponseMsg {
    fn get_response(&self) -> bytes::Bytes {
        match serde_json::to_vec(&self.response) {
            Ok(r) => r.into(),
            Err(e) => e.to_string().into(),
        }
    }
}

impl EndpointTraits for HcHttpGwResponseMsg {}

/// helpers to sanitize NATS names
/// see https://docs.nats.io/running-a-nats-service/nats_admin/jetstream_admin/naming
pub mod sanitization {
    const NATS_NAME_MAX_LENGTH: usize = 31;
    const NATS_NAME_PROHIBITED_CHARS: [char; 7] = [' ', '/', '\\', '.', '>', '*', '\t'];

    pub fn sanity_check_nats_name(name: &str) -> Result<(), async_nats::Error> {
        if name.len() > NATS_NAME_MAX_LENGTH {
            return Err(async_nats::Error::from(format!(
                "'{name}' must not be equal to or longer than {NATS_NAME_MAX_LENGTH} characters"
            )));
        }
        for prohibited_char in NATS_NAME_PROHIBITED_CHARS {
            if name.contains(prohibited_char) {
                return Err(async_nats::Error::from(format!(
                    "'{name}' must not contain '{prohibited_char}'"
                )));
            }
        }

        Ok(())
    }

    pub fn sanitize_nats_name(name: &str) -> String {
        let mut final_name = name.to_string();

        for char in NATS_NAME_PROHIBITED_CHARS {
            final_name = final_name.replace(char, "_");
        }

        final_name = if final_name.len() > NATS_NAME_MAX_LENGTH {
            final_name.split_at(NATS_NAME_MAX_LENGTH).0.to_owned()
        } else {
            final_name
        };

        if name != final_name {
            log::debug!("sanitization changed from {name} -> {final_name}");
        }

        final_name
    }
}<|MERGE_RESOLUTION|>--- conflicted
+++ resolved
@@ -1,14 +1,7 @@
 use super::jetstream_client::JsClient;
-<<<<<<< HEAD
-use anyhow::Result;
+use anyhow::{Context, Result};
 use async_nats::jetstream::{consumer::PullConsumer, ErrorCode};
-use async_nats::{AuthError, HeaderMap, Message};
-=======
-use anyhow::{Context, Result};
-use async_nats::jetstream::consumer::PullConsumer;
-use async_nats::jetstream::ErrorCode;
-use async_nats::{HeaderMap, Message, ServerAddr};
->>>>>>> a59a41bf
+use async_nats::{AuthError, HeaderMap, Message, ServerAddr};
 use async_trait::async_trait;
 use bytes::Bytes;
 use educe::Educe;
@@ -250,7 +243,7 @@
 #[educe(Deref)]
 pub struct DeServerAddr(pub ServerAddr);
 impl DeServerAddr {
-    pub(crate) fn as_ref(&self) -> &ServerAddr {
+    pub fn as_ref(&self) -> &ServerAddr {
         &self.0
     }
 }
@@ -488,7 +481,7 @@
     pub nats_user: Option<String>,
 
     #[clap(long, env = "NATS_URL")]
-    #[educe(Default( expression = DeServerAddr(ServerAddr::from_str(NATS_URL_DEFAULT).expect("default url parses"))))]
+    #[educe(Default( expression = DeServerAddr(ServerAddr::from_str(NATS_URL_DEFAULT).expect("default nats url to parse"))))]
     pub nats_url: DeServerAddr,
     #[clap(
         long,
