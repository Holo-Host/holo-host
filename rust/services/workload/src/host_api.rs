/*
Endpoints & Managed Subjects:
    - `install_workload`: handles the "WORKLOAD.<host_pukey>.install." subject
    - `update_workload`: handles the "WORKLOAD.<host_pukey>.update_installed" subject
    - `uninstall_workload`: handles the "WORKLOAD.<host_pukey>.uninstall." subject
    - `fetch_workload_status`: handles the "WORKLOAD.<host_pukey>.send_status" subject
*/

use crate::types::WorkloadResult;

use super::{types::WorkloadApiResult, WorkloadServiceApi};
use anyhow::Result;
use async_nats::Message;
use core::option::Option::None;
use db_utils::schemas::{Workload, WorkloadState, WorkloadStatus};
use nats_utils::types::ServiceError;
use std::{fmt::Debug, sync::Arc};
use util::{
    bash, ensure_workload_path, get_workload_id, provision_extra_container_closure_path,
    realize_extra_container_path,
};

#[derive(Debug, Clone, Default)]
pub struct HostWorkloadApi {}

impl WorkloadServiceApi for HostWorkloadApi {}

#[derive(thiserror::Error, Debug)]
#[error("error processing workload {workload_result:?}: {e}")]
struct WorkloadResultError {
    e: anyhow::Error,
    workload_result: WorkloadResult,
}

impl HostWorkloadApi {
<<<<<<< HEAD
    async fn handle_update_workload(
=======
    async fn handle_workload_command(
>>>>>>> 4ae19b4a
        msg_subject: String,
        try_message_payload: Result<WorkloadResult, ServiceError>,
    ) -> anyhow::Result<(WorkloadStatus, Workload)> {
        let workload_result = try_message_payload?;

        let workload_id = get_workload_id(&workload_result).map_err(|e| WorkloadResultError {
            e,
            workload_result: workload_result.clone(),
        })?;

        let WorkloadResult {
            workload: maybe_workload,
            ..
        } = workload_result;

        let workload = match maybe_workload {
            Some(workload) => workload,
            None => anyhow::bail!("Failed to process Workload Service Endpoint. Subject={} Error=No workload found in message.", msg_subject),
        };

        // TODO: consider status.actual to inform assumptions towards the current state
        // TODO: run a seperate thread to send status updates while this is processed

        let desired_state = &workload.status.desired;
        let actual_status = match desired_state {
            WorkloadState::Installed | WorkloadState::Running => {
                let (workload_path_toplevel, _) =
                    ensure_workload_path(&workload_id, None, util::EnsureWorkloadPathMode::Create)?;
                let extra_container_path = realize_extra_container_path(
                    workload_id,
                    workload.deployable.clone(),
                    (&workload_path_toplevel).into(),
                )
                .await?;

                // TODO: move this to the workload processing function
                let start_or_restart_if_desired = if let WorkloadState::Running = desired_state {
                    " --start --restart-changed"
                } else {
                    ""
                };

                bash(&format!(
                    "extra-container create {extra_container_path}{start_or_restart_if_desired}",
                ))
                .await?;

                desired_state
            }
            WorkloadState::Uninstalled | WorkloadState::Removed | WorkloadState::Deleted => {
                let (workload_path_toplevel, exists) = ensure_workload_path(
                    &workload_id,
                    None,
                    util::EnsureWorkloadPathMode::Observe,
                )?;

                if exists {
                    let extra_container_path =
                        provision_extra_container_closure_path(&workload_path_toplevel.into())?;

                    bash(&format!("extra-container destroy {extra_container_path}")).await?;

                    // TODO: remove workoad directory
                }

                desired_state
            }

            WorkloadState::Updated
            | WorkloadState::Reported
            | WorkloadState::Assigned
            | WorkloadState::Pending
            | WorkloadState::Updating
            | WorkloadState::Error(_)
            | WorkloadState::Unknown(_) => {
                anyhow::bail!("unsupported desired state {desired_state:?}")
            }
        };

        // TODO: send a reply message

        Ok((
            WorkloadStatus {
                id: workload._id,
                desired: workload.status.desired.clone(),
                actual: actual_status.clone(),
            },
            workload,
        ))
    }

    pub async fn update_workload(
        &self,
        msg: Arc<Message>,
    ) -> Result<WorkloadApiResult, ServiceError> {
        let msg_subject = msg.subject.clone().into_string();
        log::trace!("Incoming message for '{}'", msg_subject);

        let try_message_payload =
            Self::convert_msg_to_type::<WorkloadResult>(msg).inspect(|message_payload| {
                log::debug!("Message payload '{}' : {:?}", msg_subject, message_payload)
            });

        // TODO: throwing an actual error from here leads to the request silently skipped with no logs entry in the host-agent.
        let (workload_status, maybe_workload) =
<<<<<<< HEAD
            match Self::handle_update_workload(msg_subject, try_message_payload).await {
=======
            match Self::handle_workload_command(msg_subject, try_message_payload).await {
>>>>>>> 4ae19b4a
                Ok(result) => (result.0, Some(result.1)),
                Err(err) => {
                    let (status, maybe_workload) = match err.downcast::<WorkloadResultError>() {
                        Ok(WorkloadResultError { e, workload_result }) => (
                            WorkloadStatus {
                                actual: WorkloadState::Error(e.to_string()),
                                ..workload_result.status
                            },
                            workload_result.workload,
                        ),
                        Err(e) => (
                            WorkloadStatus {
                                id: None,
                                desired: WorkloadState::Unknown(Default::default()),
                                actual: WorkloadState::Error(e.to_string()),
                            },
                            None,
                        ),
                    };

                    log::error!("{status:?}");
                    (status, maybe_workload)
                }
            };

        Ok(WorkloadApiResult {
            maybe_response_tags: None,
            result: WorkloadResult {
                status: workload_status,
                workload: maybe_workload,
            },
        })
    }

    // For host agent ? or elsewhere ?
    // TODO: Talk through with Stefan
    pub async fn fetch_workload_status(
        &self,
        msg: Arc<Message>,
    ) -> Result<WorkloadApiResult, ServiceError> {
        let msg_subject = msg.subject.clone().into_string();
        log::trace!("Incoming message for '{}'", msg_subject);

        let workload_status = Self::convert_msg_to_type::<WorkloadResult>(msg)?.status;

        // Send updated status:
        // NB: This will send the update to both the requester (if one exists)
        // and will broadcast the update to for any `response_subject` address registred for the endpoint
        Ok(WorkloadApiResult {
            result: WorkloadResult {
                status: workload_status,
                workload: None,
            },
            maybe_response_tags: None,
        })
    }
}

mod util {
    use anyhow::Context;
    use bson::oid::ObjectId;
    use db_utils::schemas::{WorkloadDeployable, WorkloadDeployableHolochainDhtV1};
    use futures::{AsyncBufReadExt, StreamExt};
    use std::{path::PathBuf, process::Stdio, str::FromStr};
    use tokio::process::Command;

    use crate::types::WorkloadResult;

    pub fn get_workload_id(wr: &WorkloadResult) -> anyhow::Result<ObjectId> {
        wr.workload.as_ref().and_then(|w| w._id).ok_or_else(|| {
            anyhow::anyhow!("need a workload with an id to process the workload request")
        })
    }

    pub(crate) async fn bash(cmd: &str) -> anyhow::Result<()> {
        let mut workload_cmd = tokio::process::Command::new("/usr/bin/env");
        workload_cmd.args(["bash", "-c", cmd]);

        let output = workload_cmd
            .stdout(Stdio::piped())
            .stderr(Stdio::piped())
            .spawn()
            .context(format!("spawning {cmd}"))?
            .wait_with_output()
            .await
            .context(format!("waiting for spawned command: {cmd}"))?;

        if !output.status.success() {
            anyhow::bail!("error running {workload_cmd:?} yielded non-success status:\n{output:?}");
        }

        log::info!("workload creation result:\n{output:#?}");

        Ok(())
    }

    pub(crate) enum EnsureWorkloadPathMode {
        Create,
        // Exists,
        Observe,
    }

    pub(crate) fn ensure_workload_path(
        id: &ObjectId,
        maybe_subdir: Option<&str>,
        mode: EnsureWorkloadPathMode,
    ) -> anyhow::Result<(String, bool)> {
        const WORKLOAD_BASE_PATH: &str = "/var/lib/holo-host-agent/workloads";

        let workload_path = {
            let dir = PathBuf::from_str(WORKLOAD_BASE_PATH)
                .map(|p| p.join(id.to_hex()))
                .context(format!("parsing {WORKLOAD_BASE_PATH} to PathBuf"))?;

            if let Some(subdir) = maybe_subdir {
                dir.join(subdir)
            } else {
                dir
            }
        };

        let exists = match mode {
            EnsureWorkloadPathMode::Create => {
                std::fs::create_dir_all(&workload_path).map(|()| true)?
            }
            EnsureWorkloadPathMode::Observe => std::fs::exists(&workload_path)?,
        };

        let path = workload_path.to_str().map(ToString::to_string).ok_or_else(|| anyhow::anyhow!("{workload_path:?} is not a valid string, and we need to use it in string representation"))?;

        Ok((path, exists))
    }

    // transform the workload into something that can be executed
    pub(crate) async fn realize_extra_container_path(
        workload_id: ObjectId,
        deployable: WorkloadDeployable,
        workload_path: PathBuf,
    ) -> anyhow::Result<String> {
        log::debug!("transforming {deployable:?} at {workload_path:?}");

        match deployable {
            WorkloadDeployable::None => {
                anyhow::bail!("cannot install anything without a deployable");
            }
            WorkloadDeployable::ExtraContainerBuildCmd { nix_args } => {
                let output = {
                    let mut tokio_cmd = Command::new("/usr/bin/env");
                    tokio_cmd.args(["nix", "build", "--no-link", "--print-out-paths"]);
                    tokio_cmd.args(nix_args);

                    let msg = format!("spawning build command: {tokio_cmd:?}");
                    log::debug!("{}", msg);
                    tokio_cmd
                        .stdout(Stdio::piped())
                        .stderr(Stdio::piped())
                        .spawn()
                        .context(msg.clone())?
                        .wait_with_output()
                        .await
                        .context(msg)?
                };

                if !output.status.success() {
                    anyhow::bail!("error running command: {output:?}");
                }

                let path = output
                    .stdout
                    .lines()
                    .next()
                    .await
                    .transpose()?
                    .ok_or_else(|| {
                        anyhow::anyhow!("couldn't get first line from output {output:?}")
                    })?;

                if !path.starts_with("/nix/store") {
                    anyhow::bail!("not a /nix/store path: {path}");
                }

                Box::pin(realize_extra_container_path(
                    workload_id,
                    WorkloadDeployable::ExtraContainerStorePath {
                        store_path: path.into(),
                    },
                    workload_path,
                ))
                .await
            }

            WorkloadDeployable::ExtraContainerStorePath { store_path } => {
                let container_closure_path =
                    provision_extra_container_closure_path(&workload_path)?;

                // use a transient name for the symlink to achieve an atomic operation
                let symlink_transient_name = format!("{container_closure_path}.new");
                std::os::unix::fs::symlink(&store_path, &symlink_transient_name).context(
                    format!(
                        "linking workload_path from {store_path:?} to {container_closure_path:?}"
                    ),
                )?;
                std::fs::rename(&symlink_transient_name, &container_closure_path).context(
                    format!("renaming {symlink_transient_name} to {container_closure_path}"),
                )?;

                Box::pin(realize_extra_container_path(
                    workload_id,
                    WorkloadDeployable::ExtraContainerPath {
                        extra_container_path: container_closure_path,
                    },
                    workload_path,
                ))
                .await
            }

            WorkloadDeployable::ExtraContainerPath {
                extra_container_path,
            } => Ok(extra_container_path),

            WorkloadDeployable::HolochainDhtV1(inner) => {
                // TODO: construct build cmd
                let WorkloadDeployableHolochainDhtV1 {
                    // happ_binary_url,
                    ..
                    // network_seed,
                    // memproof,
                    // bootstrap_server_urls,
                    // sbd_server_urls,
                    // holochain_feature_flags,
                    // holochain_version,
                } = *inner;

                // TODO: implement downloading in the container
                // TODO: save this for later
                // let happ_binary_path_tmp = ham::Ham::download_happ(&happ_binary_url)
                //     .await
                //     .context(format!("downloading {happ_binary_url:?}"))?;
                // let happ_binary_path = workload_path.join("happ.bundle");

                // tokio::fs::rename(&happ_binary_path_tmp, &happ_binary_path)
                //     .await
                //     .context(format!(
                //         "renaming {happ_binary_path_tmp:?} to {happ_binary_path:?}"
                //     ))?;

                let nix_build_args= [
                    "--extra-experimental-features",
                    "nix-command flakes",
                    "--impure",
                    "--expr",
                    &[
                        r#"(builtins.getFlake "github:holo-host/holo-host").packages.${builtins.currentSystem}.extra-container-holochain.override {"#,
                        // TODO: as this is the hostname we're limited to 11 characters. make sure it's unique
                        &format!(r#"containerName = "{}";"#, &workload_id.to_hex()[0..10]),
                        // TODO: add the specific workload arguments
                        "}",
                        ].join("")
                    ]
                    .into_iter().map(ToString::to_string).collect();

                Box::pin(realize_extra_container_path(
                    workload_id,
                    WorkloadDeployable::ExtraContainerBuildCmd {
                        nix_args: nix_build_args,
                    },
                    workload_path,
                ))
                .await
            }
        }
    }

    pub(crate) fn provision_extra_container_closure_path(
        workload_path: &PathBuf,
    ) -> anyhow::Result<String> {
        let joined = [
            workload_path
                .to_str()
                .ok_or_else(|| anyhow::anyhow!("cannot convert {workload_path:?} to string"))?,
            "extra-container",
        ]
        .join("/");

        Ok(joined)
    }
}<|MERGE_RESOLUTION|>--- conflicted
+++ resolved
@@ -33,11 +33,7 @@
 }
 
 impl HostWorkloadApi {
-<<<<<<< HEAD
-    async fn handle_update_workload(
-=======
     async fn handle_workload_command(
->>>>>>> 4ae19b4a
         msg_subject: String,
         try_message_payload: Result<WorkloadResult, ServiceError>,
     ) -> anyhow::Result<(WorkloadStatus, Workload)> {
@@ -143,11 +139,7 @@
 
         // TODO: throwing an actual error from here leads to the request silently skipped with no logs entry in the host-agent.
         let (workload_status, maybe_workload) =
-<<<<<<< HEAD
-            match Self::handle_update_workload(msg_subject, try_message_payload).await {
-=======
             match Self::handle_workload_command(msg_subject, try_message_payload).await {
->>>>>>> 4ae19b4a
                 Ok(result) => (result.0, Some(result.1)),
                 Err(err) => {
                     let (status, maybe_workload) = match err.downcast::<WorkloadResultError>() {
