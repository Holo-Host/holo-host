[package]
name = "host_agent"
version = "0.0.1"
edition = "2021"

[dependencies]
async-nats = { workspace = true }
anyhow = { workspace = true }
tokio = { workspace = true }
futures = { workspace = true }
serde = { workspace = true }
serde_json = { workspace = true }
log = { workspace = true }
dotenv = { workspace = true }
clap = { workspace = true }
thiserror = { workspace = true }
env_logger = { workspace = true }
url = { version = "2", features = ["serde"] }
bson = { version = "2.6.1", features = ["chrono-0_4"] }
ed25519-dalek = { version = "2.1.1" }
nkeys = "=0.4.4"
sha2 = "=0.10.8"
nats-jwt = "0.3.0"
data-encoding = "2.7.0"
jsonwebtoken = "9.3.0"
textnonce = "1.0.0"
chrono = "0.4.0"
bytes = "1.8.0"
rand = "0.8.5"
tempfile = "3.15.0"
machineid-rs = "1.2.4"
<<<<<<< HEAD
netdiag = { path = "../../netdiag" }
hpos-hal = { path = "../../hpos-hal" }
util_libs = { path = "../../util_libs" }
=======
nats_utils = { path = "../../util_libs/nats" }
>>>>>>> 552109b6
workload = { path = "../../services/workload" }
inventory = { path = "../../services/inventory" }
authentication = { path = "../../services/authentication" }
hpos-config-core = { git = "https://github.com/holo-host/hpos-config.git", rev = "77d740c83a02e322e670e360eb450076b593b328" }
hpos-config-seed-bundle-explorer = { git = "https://github.com/holo-host/hpos-config.git", rev = "77d740c83a02e322e670e360eb450076b593b328" }<|MERGE_RESOLUTION|>--- conflicted
+++ resolved
@@ -29,13 +29,9 @@
 rand = "0.8.5"
 tempfile = "3.15.0"
 machineid-rs = "1.2.4"
-<<<<<<< HEAD
 netdiag = { path = "../../netdiag" }
 hpos-hal = { path = "../../hpos-hal" }
-util_libs = { path = "../../util_libs" }
-=======
 nats_utils = { path = "../../util_libs/nats" }
->>>>>>> 552109b6
 workload = { path = "../../services/workload" }
 inventory = { path = "../../services/inventory" }
 authentication = { path = "../../services/authentication" }
