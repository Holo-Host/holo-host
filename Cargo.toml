--- conflicted
+++ resolved
@@ -1,18 +1,10 @@
 [workspace]
-<<<<<<< HEAD
-version = "0.0.1"
-edition = "2021"
-=======
->>>>>>> 40ff0e4c
 resolver = "2"
 package.version = "0.1.0"
 metadata.crane.name = "holo-host-workspace"
 
 members = [
-<<<<<<< HEAD
-=======
     "rust/hpos-hal",
->>>>>>> 40ff0e4c
     "rust/clients/host_agent",
     "rust/clients/orchestrator",
     "rust/services/authentication",
