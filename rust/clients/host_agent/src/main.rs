--- conflicted
+++ resolved
@@ -1,10 +1,6 @@
 /*
 This client is associated with the:
-<<<<<<< HEAD
-  - WORKLOAD account
-=======
   - HPOS account
->>>>>>> 786ef494
   - host user
 
 This client is responsible for subscribing the host agent to workload stream endpoints:
@@ -15,15 +11,10 @@
 */
 
 pub mod agent_cli;
-<<<<<<< HEAD
 mod auth;
 pub mod host_cmds;
 mod hostd;
 mod keys;
-=======
-pub mod host_cmds;
-mod hostd;
->>>>>>> 786ef494
 pub mod support_cmds;
 use agent_cli::DaemonzeArgs;
 use anyhow::Result;
@@ -58,13 +49,7 @@
 }
 
 async fn daemonize(args: &DaemonzeArgs) -> Result<(), async_nats::Error> {
-<<<<<<< HEAD
     let mut host_agent_keys = keys::Keys::try_from_storage(
-=======
-    // let host_pubkey = auth::init_agent::run().await?;
-    let bare_client = hostd::gen_leaf_server::run(
-        &args.nats_leafnode_server_name,
->>>>>>> 786ef494
         &args.nats_leafnode_client_creds_path,
         &args.nats_leafnode_client_sys_creds_path,
     )
@@ -86,7 +71,8 @@
     );
 
     // Once authenticated, start leaf server and run workload api calls.
-    let _ = hostd::gen_leaf_server::run(
+    let bare_client = hostd::gen_leaf_server::run(
+        &args.nats_leafnode_server_name,
         &host_agent_keys.get_host_creds_path(),
         &args.store_dir,
         args.hub_url.clone(),
@@ -94,30 +80,19 @@
         args.nats_connect_timeout_secs,
     )
     .await?;
+
     // TODO: would it be a good idea to reuse this client in the workload_manager and elsewhere later on?
     bare_client.close().await?;
 
     let host_client = hostd::host_client::run(
-<<<<<<< HEAD
         &host_agent_keys.host_pubkey,
         &host_agent_keys.get_host_creds_path(),
-        args.nats_connect_timeout_secs,
     )
     .await?;
 
     hostd::inventory::run(host_client.clone(), &host_agent_keys.host_pubkey).await?;
 
-    hostd::workloads::run(host_client.clone(), &host_agent_keys.host_pubkey).await?;
-=======
-        "host_pubkey_placeholder>",
-        &args.nats_leafnode_client_creds_path,
-    )
-    .await?;
-
-    hostd::inventory::run(host_client.clone(), "host_pubkey_placeholder>").await?;
-
-    hostd::workload::run(host_client.clone(), "host_pubkey_placeholder>").await?;
->>>>>>> 786ef494
+    hostd::workload::run(host_client.clone(), &host_agent_keys.host_pubkey).await?;
 
     // Only exit program when explicitly requested
     tokio::signal::ctrl_c().await?;
