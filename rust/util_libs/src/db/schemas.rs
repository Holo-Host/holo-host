--- conflicted
+++ resolved
@@ -23,13 +23,8 @@
 // ==================== User Schema ====================
 #[derive(Serialize, Deserialize, Clone, Debug)]
 pub struct RoleInfo {
-<<<<<<< HEAD
-    pub collection_id: MongoDbId, // Hoster/Developer colleciton Mongodb ID ref
-    pub pubkey: PubKey,           //  Hoster/Developer Pubkey *INDEXED*
-=======
     pub collection_id: ObjectId, // Hoster/Developer colleciton Mongodb ID ref
     pub pubkey: PubKey,          //  Hoster/Developer Pubkey *INDEXED*
->>>>>>> 786ef494
 }
 
 #[derive(Serialize, Deserialize, Clone, Debug)]
@@ -52,15 +47,9 @@
     pub metadata: Metadata,
     pub jurisdiction: String,
     pub permissions: Vec<UserPermission>,
-<<<<<<< HEAD
-    pub user_info_id: Option<MongoDbId>, // MongoDB ID ref to `user_info._id`
-    pub developer: Option<RoleInfo>,
-    pub hoster: Option<RoleInfo>,
-=======
     pub user_info_id: Option<ObjectId>, // *INDEXED*
     pub developer: Option<RoleInfo>,    // *INDEXED*
     pub hoster: Option<RoleInfo>,       // *INDEXED*
->>>>>>> 786ef494
 }
 
 // Indexing for User
@@ -104,13 +93,8 @@
     #[serde(skip_serializing_if = "Option::is_none")]
     pub _id: Option<ObjectId>,
     pub metadata: Metadata,
-<<<<<<< HEAD
-    pub user_id: MongoDbId, // MongoDB ID ref to `user._id`
-    pub email: String,
-=======
     pub user_id: ObjectId,
     pub email: String, // *INDEXED*
->>>>>>> 786ef494
     pub given_names: String,
     pub family_name: String,
 }
@@ -136,13 +120,8 @@
     #[serde(skip_serializing_if = "Option::is_none")]
     pub _id: Option<ObjectId>,
     pub metadata: Metadata,
-<<<<<<< HEAD
-    pub user_id: MongoDbId, // MongoDB ID ref to `user._id` (user collection stores the hoster's pubkey, jurisdiction and a ref to the `user_info` collection, which stores personal info (like email)
-    pub active_workloads: Vec<MongoDbId>, // MongoDB ID refs to `workload._id`
-=======
     pub user_id: ObjectId,
     pub active_workloads: Vec<ObjectId>,
->>>>>>> 786ef494
 }
 
 // No Additional Indexing for Developer
@@ -158,13 +137,8 @@
     #[serde(skip_serializing_if = "Option::is_none")]
     pub _id: Option<ObjectId>,
     pub metadata: Metadata,
-<<<<<<< HEAD
-    pub user_id: MongoDbId, // MongoDB ID ref to `user.id` (which stores the hoster's pubkey, jurisdiction and email)
-    pub assigned_hosts: Vec<MongoDbId>, // MongoDB ID refs to `host._id`
-=======
     pub user_id: ObjectId,
     pub assigned_hosts: Vec<ObjectId>,
->>>>>>> 786ef494
 }
 
 // No Additional Indexing for Hoster
@@ -180,16 +154,6 @@
     #[serde(skip_serializing_if = "Option::is_none")]
     pub _id: Option<ObjectId>,
     pub metadata: Metadata,
-<<<<<<< HEAD
-    pub device_id: PubKey, // = the host pubkey // *INDEXED* // nb: Unlike the hoster and developer pubkeys, this pubkey is not considered peronal info as it is not directly connected to a "natural person".
-    pub ip_address: String,
-    pub inventory: HoloInventory,
-    pub avg_uptime: i64,
-    pub avg_network_speed: i64,
-    pub avg_latency: i64,
-    pub assigned_workloads: Vec<MongoDbId>, // MongoDB ID refs to `workload._id`
-    pub assigned_hoster: MongoDbId,
-=======
     pub device_id: PubKey, // *INDEXED*
     pub ip_address: String,
     pub inventory: HoloInventory,
@@ -198,7 +162,6 @@
     pub avg_latency: i64,
     pub assigned_hoster: ObjectId,
     pub assigned_workloads: Vec<ObjectId>,
->>>>>>> 786ef494
 }
 
 impl IntoIndexes for Host {
@@ -212,10 +175,6 @@
                 .build(),
         );
         indices.push((pubkey_index_doc, pubkey_index_opts));
-<<<<<<< HEAD
-
-=======
->>>>>>> 786ef494
         Ok(indices)
     }
 }
@@ -229,10 +188,7 @@
     Installed,
     Running,
     Updating,
-<<<<<<< HEAD
-=======
     Updated,
->>>>>>> 786ef494
     Removed,
     Uninstalled,
     Error(String),   // String = error message
@@ -241,12 +197,8 @@
 
 #[derive(Debug, Clone, Serialize, Deserialize)]
 pub struct WorkloadStatus {
-<<<<<<< HEAD
-    pub id: Option<MongoDbId>,
-=======
     #[serde(skip_serializing_if = "Option::is_none")]
     pub id: Option<ObjectId>,
->>>>>>> 786ef494
     pub desired: WorkloadState,
     pub actual: WorkloadState,
 }
@@ -275,12 +227,8 @@
     pub nix_pkg: String, // (Includes everthing needed to deploy workload - ie: binary & env pkg & deps, etc)
     pub min_hosts: i32,
     pub system_specs: SystemSpecs,
-<<<<<<< HEAD
-    pub assigned_hosts: Vec<MongoDbId>, // Host Device IDs (eg: assigned nats server id)
-=======
     pub assigned_hosts: Vec<ObjectId>,
     pub status: WorkloadStatus,
->>>>>>> 786ef494
 }
 
 impl Default for Workload {
@@ -312,13 +260,8 @@
                     drive: 512,
                     cores: 20,
                 },
-<<<<<<< HEAD
-                avg_network_speed: 200, // Mbps
-                avg_uptime: 0.8,        // decimal value between 0-1
-=======
                 avg_network_speed: 200,
                 avg_uptime: 0.8,
->>>>>>> 786ef494
             },
             assigned_hosts: Vec::new(),
             status: WorkloadStatus {
