/*
 This client is associated with the:
- WORKLOAD account
- hpos user

// This client is responsible for:
  - subscribing to workload streams
    - installing new workloads
    - removing workloads
    - send workload status upon request
  - sending active periodic workload reports
*/

<<<<<<< HEAD
mod auth;
mod utils;
=======
// mod auth;
// mod utils;
>>>>>>> 43e1502a
mod workloads;
use anyhow::Result;
use dotenv::dotenv;
pub mod gen_leaf_server;
use util_libs::nats_js_client;

#[tokio::main]
async fn main() -> Result<(), async_nats::Error> {
    dotenv().ok();
    env_logger::init();
    log::info!("Spawning host_agent");

<<<<<<< HEAD
    let user_creds_path = auth::initializer::run().await?;

=======
    // let user_creds_path = auth::initializer::run().await?;
    let user_creds_path = "placeholder_creds_that_will_not_be_read".to_string();
>>>>>>> 43e1502a
    gen_leaf_server::run(&user_creds_path).await;

    let user_creds_path = nats_js_client::get_nats_client_creds("HOLO", "HPOS", "hpos");
    workloads::manager::run(&user_creds_path).await?;

    Ok(())
}<|MERGE_RESOLUTION|>--- conflicted
+++ resolved
@@ -11,13 +11,8 @@
   - sending active periodic workload reports
 */
 
-<<<<<<< HEAD
 mod auth;
 mod utils;
-=======
-// mod auth;
-// mod utils;
->>>>>>> 43e1502a
 mod workloads;
 use anyhow::Result;
 use dotenv::dotenv;
@@ -30,13 +25,8 @@
     env_logger::init();
     log::info!("Spawning host_agent");
 
-<<<<<<< HEAD
     let user_creds_path = auth::initializer::run().await?;
 
-=======
-    // let user_creds_path = auth::initializer::run().await?;
-    let user_creds_path = "placeholder_creds_that_will_not_be_read".to_string();
->>>>>>> 43e1502a
     gen_leaf_server::run(&user_creds_path).await;
 
     let user_creds_path = nats_js_client::get_nats_client_creds("HOLO", "HPOS", "hpos");
