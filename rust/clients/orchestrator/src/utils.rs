--- conflicted
+++ resolved
@@ -1,13 +1,12 @@
-<<<<<<< HEAD
 use anyhow::{anyhow, Context, Result};
+use nats_utils::types::{
+    AsyncEndpointHandler, ConsumerBuilder, EndpointType, ResponseSubjectsGenerator,
+};
 use nkeys::KeyPair;
 use std::fs::File;
 use std::io::Read;
 use std::path::PathBuf;
 use std::{collections::HashMap, sync::Arc};
-use util_libs::nats::types::{
-    AsyncEndpointHandler, ConsumerBuilder, EndpointType, ResponseSubjectsGenerator,
-};
 use workload::types::{WorkloadApiResult, WorkloadServiceSubjects};
 
 #[derive(Clone)]
@@ -32,19 +31,15 @@
     ($api:expr, $method_name:ident) => {{
         let api = $api.clone();
         Arc::new(
-            move |msg: Arc<Message>| -> util_libs::nats::types::JsServiceResponse<
-                workload::types::WorkloadApiResult,
-            > {
-                let api_clone = api.clone();
-                Box::pin(async move { api_clone.$method_name(msg).await })
-            },
-        )
+                    move |msg: Arc<Message>| -> nats_utils::types::JsServiceResponse<
+                        workload::types::WorkloadApiResult,
+                    > {
+                        let api_clone = api.clone();
+                        Box::pin(async move { api_clone.$method_name(msg).await })
+                    },
+                )
     }};
 }
-=======
-use nats_utils::types::ResponseSubjectsGenerator;
-use std::{collections::HashMap, sync::Arc};
->>>>>>> f56c8ce4
 
 pub fn create_callback_subject_to_host(
     is_prefix: bool,
