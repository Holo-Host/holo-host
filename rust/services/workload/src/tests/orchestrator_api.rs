--- conflicted
+++ resolved
@@ -1,23 +1,3 @@
-<<<<<<< HEAD
-#![allow(unused_imports)]
-use crate::{orchestrator_api::OrchestratorWorkloadApi, types::WorkloadResult};
-use anyhow::Result;
-use bson::doc;
-use db_utils::schemas::{WorkloadState, WorkloadStatus};
-use hpos_hal::inventory::{HoloDriveInventory, HoloInventory};
-use mock_utils::{
-    host::{create_test_host, gen_mock_processors},
-    mongodb_runner::MongodRunner,
-    nats_message::NatsMessage,
-    workload::{create_test_workload, create_test_workload_default},
-};
-use std::sync::Arc;
-
-#[cfg(not(target_arch = "aarch64"))]
-#[cfg(test)]
-mod tests {
-    use super::*;
-=======
 #[cfg(not(target_arch = "aarch64"))]
 #[cfg(test)]
 mod tests {
@@ -34,7 +14,6 @@
     };
     use std::sync::Arc;
 
->>>>>>> d1d56d8c
     use db_utils::{mongodb::MongoDbAPI, schemas::Capacity};
 
     #[tokio::test]
