use std::path::PathBuf;

<<<<<<< HEAD
/// Module containing all of the Clap Derive structs/definitions that make up the agent's
=======
use clap::{Args, Parser, Subcommand};
/// MOdule containing all of the Clap Derive structs/definitions that make up the agent's
>>>>>>> 67be78fb
/// command line. To start the agent daemon (usually from systemd), use `host_agent daemonize`.
use netdiag::IPVersion;

#[derive(Parser)]
#[command(
    version,
    about,
    author,
    long_about = "Command line interface for hosting workloads on the Holo Hosting Network"
)]
pub struct Root {
    #[command(subcommand)]
    pub scope: CommandScopes,
}

#[derive(Subcommand, Clone)]
pub enum CommandScopes {
    /// Start the Holo Hosting Agent Daemon.
    Daemonize(DaemonzeArgs),
    /// Commmands for managing this host.
    Host {
        #[command(subcommand)]
        command: HostCommands,
    },
    /// Run Diagnostic Commands.
    Support {
        #[command(subcommand)]
        command: SupportCommands,
    },
}

#[derive(Args, Clone, Debug)]
pub struct DaemonzeArgs {
    #[arg(long, help = "directory to contain the NATS persistence")]
    pub(crate) store_dir: Option<PathBuf>,

    #[arg(
        long,
        help = "path to NATS credentials used for the LeafNode client connection"
    )]
    pub(crate) nats_leafnode_client_creds_path: Option<PathBuf>,

    #[arg(
        long,
        help = "server_name used in the LeafNode NATS server. must be unique on the hub."
    )]
    pub(crate) nats_leafnode_server_name: Option<String>,

    #[arg(long, help = "connection URL to the hub")]
    pub(crate) hub_url: String,

    #[arg(
        long,
        help = "whether to tolerate unknown remote TLS certificates for the connection to the hub"
    )]
    pub(crate) hub_tls_insecure: bool,

    #[arg(
        long,
        help = "try to connect to the (internally spawned) Nats instance for the given duration in seconds before giving up",
        default_value = "30"
    )]
    pub(crate) nats_connect_timeout_secs: u64,
}

/// A set of commands for being able to manage the local host. We may (later) want to gate some
/// of these behind a global `--advanced` option to deter hosters from certain commands, but in the
/// meantime, everything is safe to leave open.
#[derive(Subcommand, Clone)]
pub enum HostCommands {
    /// Display information about the current host model.
    ModelInfo,
}

// Include a set of useful diagnostic commands to aid support. We should work very hard to keep
// this to a small number of specifically useful commands (ie, no more than half a dozen) that give
// results specifically useful to support. We don't want this to become a free-for-all for adding a
// bunch of magical incantations. Each command should be harmless to run and obvious what it does.
#[derive(Subcommand, Clone)]
pub enum SupportCommands {
    /// Run some basic network connectivity diagnostics.
    NetTest {
        #[arg(long, default_value("1.1.1.1:53"))]
        nameserver: String,
        // Once we have a URL we can use, make it the default.
        #[arg(long, default_value("holo.host"))]
        hostname: String,
        #[arg(long, default_value("true"))]
        use_tls: bool,
        #[arg(long, default_value("443"))]
        port: u16,
        // As with the hostname, we should change this default once we have something public.
        #[arg(long, default_value("/status"))]
        http_path: String,
        #[arg(long, default_value("ipv4"))]
        ip_version: IPVersion,
    },
    /// Enable or disable a tunnel for support to control this host remotely.
    SupportTunnel {
        #[arg(long)]
        enable: bool,
    },
}<|MERGE_RESOLUTION|>--- conflicted
+++ resolved
@@ -1,11 +1,7 @@
 use std::path::PathBuf;
 
-<<<<<<< HEAD
-/// Module containing all of the Clap Derive structs/definitions that make up the agent's
-=======
 use clap::{Args, Parser, Subcommand};
 /// MOdule containing all of the Clap Derive structs/definitions that make up the agent's
->>>>>>> 67be78fb
 /// command line. To start the agent daemon (usually from systemd), use `host_agent daemonize`.
 use netdiag::IPVersion;
 
