[workspace]
resolver = "2"
package.version = "0.1.0"
metadata.crane.name = "holo-host-workspace"

members = [
  "rust/ham",
  "rust/hpos-hal",
  "rust/clients/host_agent",
  "rust/clients/orchestrator",
  "rust/services/inventory",
  "rust/services/workload",
  "rust/util_libs/nats",
  "rust/util_libs/db",
  "rust/util_libs/mocks",
  "rust/netdiag",
  "rust/holo-dns",

  "rust/holochain_zome_testing_0",
  "rust/holochain_zome_testing_0_integrity",
]

[workspace.dependencies]
async-nats = { version = "0.39.0", features = [
  "service",
  "websockets",
  "ring",
] }
tokio = { version = "1", features = ["full"] }
clap = { version = "4.5.23", features = ["derive", "env"] }
thiserror = "2.0"
thiserror-context = "0.1"
futures = "0.3.31"
anyhow = "1.0"
serde = "1.0.203"
serde_derive = "1.0.203"
serde_json = "1.0.133"
dotenv = "0.15.0"
env_logger = "0.11.0"
log = "0.4.17"
<<<<<<< HEAD
mongodb = "3.1.0"
=======
netdiag = { path = "rust/netdiag" }
hpos-hal = { path = "rust/hpos-hal" }
mock_utils = { path = "rust/util_libs/mocks" }
nats_utils = { path = "rust/util_libs/nats" }
db_utils = { path = "rust/util_libs/db" }
orchestrator = { path = "rust/clients/orchestrator" }
host_agent = { path = "rust/clients/host_agent" }
inventory = { path = "rust/services/inventory" }
workload = { path = "rust/services/workload" }
ham = { path = "rust/ham" }
bytes = "1.10.1"
>>>>>>> 804567c6

[profile.dev]
opt-level = "z"

[profile.release]
opt-level = "z"


[patch.crates-io]
async-nats = { git = "https://github.com/nats-io/nats.rs", rev = "7df9a4ec420aa48bc9e5cf87565d08d8440064ed" }<|MERGE_RESOLUTION|>--- conflicted
+++ resolved
@@ -38,9 +38,7 @@
 dotenv = "0.15.0"
 env_logger = "0.11.0"
 log = "0.4.17"
-<<<<<<< HEAD
 mongodb = "3.1.0"
-=======
 netdiag = { path = "rust/netdiag" }
 hpos-hal = { path = "rust/hpos-hal" }
 mock_utils = { path = "rust/util_libs/mocks" }
@@ -52,7 +50,6 @@
 workload = { path = "rust/services/workload" }
 ham = { path = "rust/ham" }
 bytes = "1.10.1"
->>>>>>> 804567c6
 
 [profile.dev]
 opt-level = "z"
