/*
  Opinionated module to configure a NATS server to be used with other holo-host components.
  The main use-case for this module will be to host a NATS cluster that is reachable by all hosts.
*/
{ lib, config, ... }:
let
  cfg = config.holo.nats-server;
in
{
  imports = [ ];

  options.holo.nats-server = {
    enable = lib.mkOption {
      description = "enable holo NATS server";
      default = true;
    };

    port = lib.mkOption {
      description = "native client port";
      type = lib.types.int;
      default = 4222;
    };

    leafnodePort = lib.mkOption {
      description = "native leafnode port";
      type = lib.types.int;
      default = 7422;
    };

<<<<<<< HEAD
<<<<<<< HEAD
    openFirewall = lib.mkOption {
      default = false;
=======
=======
>>>>>>> a090d54c
    websocket = {
      port = lib.mkOption {
        description = "websocket listen port";
        type = lib.types.int;
        default = 4223;
      };

      externalPort = lib.mkOption {
        description = "expected external websocket port";
        type = lib.types.nullOr lib.types.int;
        default = 443;
      };

      openFirewall = lib.mkOption {
        description = "allow incoming TCP connections to the externalWebsocket port";
        default = false;
      };
    };

    caddy = {
      enable = lib.mkOption {
        description = "enable holo NATS server";
        default = true;
      };
      staging = lib.mkOption {
        type = lib.types.bool;
        description = "use staging acmeCA for testing purposes. change this in production enviornments.";
        default = true;
      };
      logLevel = lib.mkOption {
        type = lib.types.str;
        default = "DEBUG";
      };
    };

    extraAttrs = lib.mkOption {
      description = "extra attributes passed to `services.nats`";
      default = { };
<<<<<<< HEAD
>>>>>>> 047af97b9f78b0469816f37310fb2ad21762f136
=======
>>>>>>> a090d54c
    };
  };

  config = lib.mkIf cfg.enable {
<<<<<<< HEAD
<<<<<<< HEAD
    networking.firewall.allowedTCPPorts = lib.optionals cfg.openFirewall [
      cfg.port
      cfg.leafnodePort
=======
=======
>>>>>>> a090d54c
    networking.firewall.allowedTCPPorts =
      # need port 80 to receive well-known ACME requests
      lib.optional cfg.caddy.enable 80
      ++ lib.optional (cfg.websocket.openFirewall || cfg.caddy.enable) cfg.websocket.externalPort;

    services.nats = lib.mkMerge [
      {
        serverName = lib.mkDefault config.networking.hostName;
        enable = lib.mkDefault true;
        jetstream = lib.mkDefault true;

        settings = {
          port = lib.mkDefault cfg.port;
          leafnodes.port = lib.mkDefault cfg.leafnodePort;
          websocket = {
            inherit (cfg.websocket) port;

            # TLS will be terminated by the reverse-proxy
            no_tls = true;
          };
        };
      }
      cfg.extraAttrs
<<<<<<< HEAD
>>>>>>> 047af97b9f78b0469816f37310fb2ad21762f136
=======
>>>>>>> a090d54c
    ];

    services.caddy = lib.mkIf cfg.caddy.enable (
      {
        enable = true;
        globalConfig = ''
          auto_https disable_redirects
        '';
        logFormat = ''
          level DEBUG
        '';

        virtualHosts =
          let
            maybe_fqdn = builtins.tryEval config.networking.fqdn;
            domain =
              if maybe_fqdn.success then
                maybe_fqdn.value
              else
                builtins.trace "WARNING: FQDN is not available, this will most likely lead to an invalid caddy configuration. falling back to hostname" config.networking.hostName;

          in
          {
            "https://${domain}:${builtins.toString cfg.websocket.externalPort}".extraConfig = ''
              reverse_proxy http://127.0.0.1:${builtins.toString cfg.websocket.port}
            '';
          };
      }
      // lib.attrsets.optionalAttrs cfg.caddy.staging {
        acmeCA = "https://acme-staging-v02.api.letsencrypt.org/directory";
      }
    );
  };
}<|MERGE_RESOLUTION|>--- conflicted
+++ resolved
@@ -27,13 +27,6 @@
       default = 7422;
     };
 
-<<<<<<< HEAD
-<<<<<<< HEAD
-    openFirewall = lib.mkOption {
-      default = false;
-=======
-=======
->>>>>>> a090d54c
     websocket = {
       port = lib.mkOption {
         description = "websocket listen port";
@@ -72,22 +65,10 @@
     extraAttrs = lib.mkOption {
       description = "extra attributes passed to `services.nats`";
       default = { };
-<<<<<<< HEAD
->>>>>>> 047af97b9f78b0469816f37310fb2ad21762f136
-=======
->>>>>>> a090d54c
     };
   };
 
   config = lib.mkIf cfg.enable {
-<<<<<<< HEAD
-<<<<<<< HEAD
-    networking.firewall.allowedTCPPorts = lib.optionals cfg.openFirewall [
-      cfg.port
-      cfg.leafnodePort
-=======
-=======
->>>>>>> a090d54c
     networking.firewall.allowedTCPPorts =
       # need port 80 to receive well-known ACME requests
       lib.optional cfg.caddy.enable 80
@@ -111,10 +92,6 @@
         };
       }
       cfg.extraAttrs
-<<<<<<< HEAD
->>>>>>> 047af97b9f78b0469816f37310fb2ad21762f136
-=======
->>>>>>> a090d54c
     ];
 
     services.caddy = lib.mkIf cfg.caddy.enable (
