--- conflicted
+++ resolved
@@ -1,48 +1,9 @@
 use db_utils::schemas;
-use serde::{Deserialize, Deserializer, Serialize};
+use serde::{Deserialize, Serialize};
 use std::collections::HashMap;
-<<<<<<< HEAD
-use utoipa::{OpenApi, ToSchema};
-
-// Serde helper functions to convert empty values to None during deserialization
-mod serde_helpers {
-    use super::*;
-
-    pub fn empty_string_as_none<'de, D>(deserializer: D) -> Result<Option<String>, D::Error>
-    where
-        D: Deserializer<'de>,
-    {
-        let opt = Option::<String>::deserialize(deserializer)?;
-        Ok(opt.filter(|s| !s.is_empty()))
-    }
-
-    pub fn empty_vec_as_none<'de, D, T>(deserializer: D) -> Result<Option<Vec<T>>, D::Error>
-    where
-        D: Deserializer<'de>,
-        T: Deserialize<'de>,
-    {
-        let opt = Option::<Vec<T>>::deserialize(deserializer)?;
-        Ok(opt.filter(|v| !v.is_empty()))
-    }
-
-    pub fn empty_hashmap_as_none<'de, D>(
-        deserializer: D,
-    ) -> Result<Option<HashMap<String, String>>, D::Error>
-    where
-        D: Deserializer<'de>,
-    {
-        let opt = Option::<HashMap<String, String>>::deserialize(deserializer)?;
-        Ok(opt.filter(|m| !m.is_empty()))
-    }
-}
-
-#[derive(OpenApi)]
-#[openapi(components(schemas(WorkloadDto)))]
-=======
 
 #[derive(utoipa::OpenApi)]
 #[openapi(components(schemas(CreateWorkloadDto, WorkloadTemplateDto, WorkloadPropertiesDto)))]
->>>>>>> a59a41bf
 pub struct OpenApiSpec;
 
 #[derive(Serialize, Deserialize, Debug, Clone, utoipa::ToSchema)]
@@ -63,48 +24,6 @@
     pub holochain_feature_flags: Option<Vec<String>>,
 }
 
-<<<<<<< HEAD
-#[derive(Serialize, Deserialize, Debug, Clone, ToSchema)]
-pub struct WorkloadManifestHolochainDhtV1Dto {
-    pub happ_binary_url: String,
-    #[serde(deserialize_with = "serde_helpers::empty_string_as_none")]
-    pub network_seed: Option<String>,
-    #[serde(
-        skip_serializing_if = "Option::is_none",
-        deserialize_with = "serde_helpers::empty_hashmap_as_none"
-    )]
-    pub memproof: Option<HashMap<String, String>>,
-    #[serde(
-        skip_serializing_if = "Option::is_none",
-        deserialize_with = "serde_helpers::empty_string_as_none"
-    )]
-    pub bootstrap_server_url: Option<String>,
-    #[serde(
-        skip_serializing_if = "Option::is_none",
-        deserialize_with = "serde_helpers::empty_string_as_none"
-    )]
-    pub signal_server_url: Option<String>,
-    #[serde(
-        skip_serializing_if = "Option::is_none",
-        deserialize_with = "serde_helpers::empty_vec_as_none"
-    )]
-    pub stun_server_urls: Option<Vec<String>>,
-    #[serde(
-        skip_serializing_if = "Option::is_none",
-        deserialize_with = "serde_helpers::empty_vec_as_none"
-    )]
-    pub holochain_feature_flags: Option<Vec<String>>,
-    #[serde(
-        skip_serializing_if = "Option::is_none",
-        deserialize_with = "serde_helpers::empty_string_as_none"
-    )]
-    pub holochain_version: Option<String>,
-    pub http_gw_enable: bool,
-    #[serde(
-        skip_serializing_if = "Option::is_none",
-        deserialize_with = "serde_helpers::empty_vec_as_none"
-    )]
-=======
 #[derive(Serialize, Deserialize, Debug, Clone, utoipa::ToSchema)]
 pub struct WorkloadPropertiesDto {
     #[serde(skip_serializing_if = "Option::is_none")]
@@ -128,89 +47,9 @@
 
     #[serde(skip_serializing_if = "Option::is_none")]
     #[schema(value_type = Option<Vec<String>>, example = json!(vec!["function1".to_string(), "function2".to_string()]))]
->>>>>>> a59a41bf
     pub http_gw_allowed_fns: Option<Vec<String>>,
 
     #[serde(skip_serializing_if = "Option::is_none")]
-<<<<<<< HEAD
-    pub id: Option<String>,
-    /// Reference to the user who created this workload
-    pub assigned_developer: String,
-    /// Semantic version of the workload
-    pub version: String,
-    /// Minimum number of hosts required
-    pub min_hosts: i32,
-    /// System requirements for the workload
-    pub system_specs: SystemSpecsDto,
-    /// List of hosts this workload is assigned to
-    pub assigned_hosts: Vec<String>,
-    /// Current status of the workload
-    pub status: WorkloadStatusDto,
-    pub manifest: WorkloadManifestDto,
-}
-
-/// use serde-based JSON to convert schema to dto
-fn convert_via_serde<T, U>(data: T) -> Result<U, serde_json::Error>
-where
-    T: serde::Serialize,
-    U: serde::de::DeserializeOwned,
-{
-    serde_json::to_string(&data).and_then(|json_str| serde_json::from_str(&json_str))
-}
-
-fn to_workload_state_dto(state: schemas::workload::WorkloadState) -> WorkloadStateDto {
-    convert_via_serde(state).unwrap_or_else(|e| {
-        tracing::error!(
-            "Failed to convert workload state to dto. Defaulting to Unknown. Err={:?}",
-            e
-        );
-        WorkloadStateDto::Unknown("conversion_failed".to_string())
-    })
-}
-
-pub fn to_manifest_dto(data: schemas::workload::WorkloadManifest) -> WorkloadManifestDto {
-    convert_via_serde(data).unwrap_or_else(|e| {
-        tracing::error!(
-            "Failed to convert manifest schema to dto. Defaulting to a value of `None`.  Err={:?}",
-            e
-        );
-        WorkloadManifestDto::None
-    })
-}
-
-pub fn to_workload_dto(data: schemas::workload::Workload) -> WorkloadDto {
-    convert_via_serde(data.clone()).unwrap_or_else(|e| {
-        tracing::error!("Failed to convert workload schema to dto.  Falling back to the default dto structure.  Err={:?}", e);
-
-        // Fall back to a default dto structure to avoid unnecessary response failures
-        WorkloadDto {
-            id: Some(data._id.to_hex()),
-            assigned_developer: data.assigned_developer.to_hex(),
-            version: data.version.to_string(),
-            min_hosts: data.min_hosts,
-            system_specs: SystemSpecsDto {
-                avg_uptime: data.system_specs.avg_uptime,
-                avg_network_speed: data.system_specs.avg_network_speed,
-                capacity: CapacityDto {
-                    drive: data.system_specs.capacity.drive,
-                    cores: data.system_specs.capacity.cores,
-                },
-            },
-            assigned_hosts: data
-                .assigned_hosts
-                .iter()
-                .map(|host| host.to_hex())
-                .collect(),
-            status: WorkloadStatusDto {
-                id: data.status.id.unwrap_or_default().to_hex(),
-                desired: to_workload_state_dto(data.status.desired),
-                actual: to_workload_state_dto(data.status.actual),
-                payload: None,
-            },
-            manifest: to_manifest_dto(data.manifest),
-        }
-    })
-=======
     #[schema(value_type = Option<i32>, example = 1)]
     pub instances: Option<i32>,
 }
@@ -226,5 +65,4 @@
     pub id: String,
     pub properties: WorkloadPropertiesDto,
     pub status: schemas::workload::WorkloadState,
->>>>>>> a59a41bf
 }