/*
This client is associated with the:
    - ADMIN account
    - admin user

This client is responsible for:
    - initalizing connection and handling interface with db
    - registering with the host workload service to:
        - handling requests to add workloads
        - handling requests to update workloads
        - handling requests to delete workloads
        - handling workload status updates
    - interfacing with mongodb DB
    - keeping service running until explicitly cancelled out
*/

use super::utils::{create_callback_subject_to_host, create_consumer, WorkloadConsumerBuilder};
use crate::generate_call_method;
use anyhow::{anyhow, Result};
use async_nats::Message;
use mongodb::Client as MongoDBClient;
<<<<<<< HEAD
use std::{sync::Arc, time::Duration};
use util_libs::nats::{
    jetstream_client::{self, JsClient},
    types::{Credentials, JsClientBuilder, JsServiceBuilder},
=======
use nats_utils::{
    jetstream_client::JsClient,
    types::{ConsumerBuilder, EndpointType, JsServiceBuilder},
>>>>>>> f56c8ce4
};
use std::sync::Arc;
use workload::{
    orchestrator_api::OrchestratorWorkloadApi, types::WorkloadServiceSubjects, WORKLOAD_SRV_DESC,
    WORKLOAD_SRV_NAME, WORKLOAD_SRV_SUBJ, WORKLOAD_SRV_VERSION,
};

<<<<<<< HEAD
const ORCHESTRATOR_ADMIN_CLIENT_NAME: &str = "Orchestrator Admin Client";
const ORCHESTRATOR_ADMIN_CLIENT_INBOX_PREFIX: &str = "_ADMIN_INBOX.orchestrator";

pub async fn run(
    nats_url: &str,
    admin_creds_path: Option<Credentials>,
    nats_connect_timeout_secs: u64,
    db_client: MongoDBClient,
) -> Result<JsClient, async_nats::Error> {
    // ==================== Setup NATS ====================
    let credentials = admin_creds_path.as_ref().map(|path| vec![path.clone()]);
    let mut orchestrator_workload_client = tokio::select! {
        client = async {loop {
            let c = JsClient::new(JsClientBuilder {
                nats_url: nats_url.to_string(),
                name: ORCHESTRATOR_ADMIN_CLIENT_NAME.to_string(),
                inbox_prefix: ORCHESTRATOR_ADMIN_CLIENT_INBOX_PREFIX.to_string(),
                credentials: credentials.clone(),
                ping_interval: Some(Duration::from_secs(10)),
                request_timeout: Some(Duration::from_secs(5)),
                listeners: vec![jetstream_client::with_event_listeners(jetstream_client::get_event_listeners())],
            })
            .await
                .map_err(|e| anyhow::anyhow!("connecting to NATS via {nats_url}: {e}"));

                match c {
                    Ok(client) => break client,
                    Err(e) => {
                        let duration = tokio::time::Duration::from_millis(100);
                        log::warn!("{}, retrying in {duration:?}", e);
                        tokio::time::sleep(duration).await;
                    }
                }
            }} => client,
        _ = {
            log::debug!("will time out waiting for NATS after {nats_connect_timeout_secs:?}");
            tokio::time::sleep(tokio::time::Duration::from_secs(nats_connect_timeout_secs))
        } => {
            return Err(async_nats::Error::from(anyhow!("timed out waiting for NATS on {:?}", nats_url)));
        }
    };

    // ==================== Setup JS Stream Service ====================
=======
pub async fn run(
    mut orchestrator_client: JsClient,
    db_client: MongoDBClient,
) -> Result<JsClient, async_nats::Error> {
>>>>>>> f56c8ce4
    // Instantiate the Workload API (requires access to db client)
    let workload_api = OrchestratorWorkloadApi::new(&db_client).await?;

    // Register Workload Streams for Orchestrator to consume and proceess
    // NB: These subjects are published by external Developer (via external api), the Nats-DB-Connector, or the Hosting Agent
    let workload_stream_service = JsServiceBuilder {
        name: WORKLOAD_SRV_NAME.to_string(),
        description: WORKLOAD_SRV_DESC.to_string(),
        version: WORKLOAD_SRV_VERSION.to_string(),
        service_subject: WORKLOAD_SRV_SUBJ.to_string(),
    };
    orchestrator_client
        .add_js_service(workload_stream_service)
        .await?;

<<<<<<< HEAD
    let workload_service = orchestrator_workload_client
=======
    // Register Workload Streams for Orchestrator to consume and proceess
    // NB: These subjects are published by external Developer (via external api), the Nats-DB-Connector, or the Hosting Agent
    let workload_service = orchestrator_client
>>>>>>> f56c8ce4
        .get_js_service(WORKLOAD_SRV_NAME.to_string())
        .await
        .ok_or(anyhow!(
            "Failed to locate Workload Service. Unable to spin up Orchestrator Workload Service."
        ))?;

    // Subjects published by Developer:
    workload_service
        .add_consumer(create_consumer(WorkloadConsumerBuilder {
            name: "add_workload".to_string(),
            subject: WorkloadServiceSubjects::Add,
            async_handler: generate_call_method!(workload_api, add_workload),
            response_subject_fn: None,
        }))
        .await?;

    workload_service
        .add_consumer(create_consumer(WorkloadConsumerBuilder {
            name: "update_workload".to_string(),
            subject: WorkloadServiceSubjects::Update,
            async_handler: generate_call_method!(workload_api, update_workload),
            response_subject_fn: None,
        }))
        .await?;

    workload_service
        .add_consumer(create_consumer(WorkloadConsumerBuilder {
            name: "delete_workload".to_string(),
            subject: WorkloadServiceSubjects::Delete,
            async_handler: generate_call_method!(workload_api, delete_workload),
            response_subject_fn: None,
        }))
        .await?;

    // Subjects published by the Nats-DB-Connector:
    let db_insertion_response_handler = create_callback_subject_to_host(
        true,
        "assigned_hosts".to_string(),
        WorkloadServiceSubjects::Install.as_ref().to_string(),
    );
    workload_service
        .add_consumer(create_consumer(WorkloadConsumerBuilder {
            name: "handle_db_insertion".to_string(),
            subject: WorkloadServiceSubjects::Insert,
            async_handler: generate_call_method!(workload_api, handle_db_insertion),
            response_subject_fn: Some(db_insertion_response_handler),
        }))
        .await?;

    let db_modification_response_handler = create_callback_subject_to_host(
        true,
        "assigned_hosts".to_string(),
        WorkloadServiceSubjects::UpdateInstalled
            .as_ref()
            .to_string(),
    );
    workload_service
        .add_consumer(create_consumer(WorkloadConsumerBuilder {
            name: "handle_db_modification".to_string(),
            subject: WorkloadServiceSubjects::Modify,
            async_handler: generate_call_method!(workload_api, handle_db_modification),
            response_subject_fn: Some(db_modification_response_handler),
        }))
        .await?;

    // Subjects published by the Host Agent:
    workload_service
        .add_consumer(create_consumer(WorkloadConsumerBuilder {
            name: "handle_status_update".to_string(),
            subject: WorkloadServiceSubjects::HandleStatusUpdate,
            async_handler: generate_call_method!(workload_api, handle_status_update),
            response_subject_fn: None,
        }))
        .await?;

<<<<<<< HEAD
    Ok(orchestrator_workload_client)
=======
    Ok(orchestrator_client)
>>>>>>> f56c8ce4
}<|MERGE_RESOLUTION|>--- conflicted
+++ resolved
@@ -19,73 +19,17 @@
 use anyhow::{anyhow, Result};
 use async_nats::Message;
 use mongodb::Client as MongoDBClient;
-<<<<<<< HEAD
-use std::{sync::Arc, time::Duration};
-use util_libs::nats::{
-    jetstream_client::{self, JsClient},
-    types::{Credentials, JsClientBuilder, JsServiceBuilder},
-=======
-use nats_utils::{
-    jetstream_client::JsClient,
-    types::{ConsumerBuilder, EndpointType, JsServiceBuilder},
->>>>>>> f56c8ce4
-};
+use nats_utils::{jetstream_client::JsClient, types::JsServiceBuilder};
 use std::sync::Arc;
 use workload::{
     orchestrator_api::OrchestratorWorkloadApi, types::WorkloadServiceSubjects, WORKLOAD_SRV_DESC,
     WORKLOAD_SRV_NAME, WORKLOAD_SRV_SUBJ, WORKLOAD_SRV_VERSION,
 };
 
-<<<<<<< HEAD
-const ORCHESTRATOR_ADMIN_CLIENT_NAME: &str = "Orchestrator Admin Client";
-const ORCHESTRATOR_ADMIN_CLIENT_INBOX_PREFIX: &str = "_ADMIN_INBOX.orchestrator";
-
-pub async fn run(
-    nats_url: &str,
-    admin_creds_path: Option<Credentials>,
-    nats_connect_timeout_secs: u64,
-    db_client: MongoDBClient,
-) -> Result<JsClient, async_nats::Error> {
-    // ==================== Setup NATS ====================
-    let credentials = admin_creds_path.as_ref().map(|path| vec![path.clone()]);
-    let mut orchestrator_workload_client = tokio::select! {
-        client = async {loop {
-            let c = JsClient::new(JsClientBuilder {
-                nats_url: nats_url.to_string(),
-                name: ORCHESTRATOR_ADMIN_CLIENT_NAME.to_string(),
-                inbox_prefix: ORCHESTRATOR_ADMIN_CLIENT_INBOX_PREFIX.to_string(),
-                credentials: credentials.clone(),
-                ping_interval: Some(Duration::from_secs(10)),
-                request_timeout: Some(Duration::from_secs(5)),
-                listeners: vec![jetstream_client::with_event_listeners(jetstream_client::get_event_listeners())],
-            })
-            .await
-                .map_err(|e| anyhow::anyhow!("connecting to NATS via {nats_url}: {e}"));
-
-                match c {
-                    Ok(client) => break client,
-                    Err(e) => {
-                        let duration = tokio::time::Duration::from_millis(100);
-                        log::warn!("{}, retrying in {duration:?}", e);
-                        tokio::time::sleep(duration).await;
-                    }
-                }
-            }} => client,
-        _ = {
-            log::debug!("will time out waiting for NATS after {nats_connect_timeout_secs:?}");
-            tokio::time::sleep(tokio::time::Duration::from_secs(nats_connect_timeout_secs))
-        } => {
-            return Err(async_nats::Error::from(anyhow!("timed out waiting for NATS on {:?}", nats_url)));
-        }
-    };
-
-    // ==================== Setup JS Stream Service ====================
-=======
 pub async fn run(
     mut orchestrator_client: JsClient,
     db_client: MongoDBClient,
 ) -> Result<JsClient, async_nats::Error> {
->>>>>>> f56c8ce4
     // Instantiate the Workload API (requires access to db client)
     let workload_api = OrchestratorWorkloadApi::new(&db_client).await?;
 
@@ -101,13 +45,9 @@
         .add_js_service(workload_stream_service)
         .await?;
 
-<<<<<<< HEAD
-    let workload_service = orchestrator_workload_client
-=======
     // Register Workload Streams for Orchestrator to consume and proceess
     // NB: These subjects are published by external Developer (via external api), the Nats-DB-Connector, or the Hosting Agent
     let workload_service = orchestrator_client
->>>>>>> f56c8ce4
         .get_js_service(WORKLOAD_SRV_NAME.to_string())
         .await
         .ok_or(anyhow!(
@@ -183,9 +123,5 @@
         }))
         .await?;
 
-<<<<<<< HEAD
-    Ok(orchestrator_workload_client)
-=======
     Ok(orchestrator_client)
->>>>>>> f56c8ce4
 }