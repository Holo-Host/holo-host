--- conflicted
+++ resolved
@@ -12,17 +12,26 @@
 pub const HOST_COLLECTION_NAME: &str = "host";
 pub const WORKLOAD_COLLECTION_NAME: &str = "workload";
 
+// Provide type Alias for HosterPubKey
+pub use String as HosterPubKey;
+
+// Provide type Alias for DeveloperPubkey
+pub use String as DeveloperPubkey;
+
+// Provide type Alias for DeveloperJWT
+pub use String as DeveloperJWT;
+
 // ==================== User Schema ====================
 #[derive(Serialize, Deserialize, Clone, Debug)]
 pub enum Role {
-    Developer(String), // jwt string
-    Host(String),      // host pubkey
+    Developer(DeveloperJWT), // jwt string
+    Host(HosterPubKey),      // host pubkey
 }
 
 #[derive(Serialize, Deserialize, Clone, Debug)]
 pub struct RoleInfo {
-    pub id: String, // Hoster/Developer Mongodb ID
-    pub role: Role, // *INDEXED*
+    pub ref_id: String, // Hoster/Developer Mongodb ID ref
+    pub role: Role,     // *INDEXED*
 }
 
 #[derive(Serialize, Deserialize, Clone, Debug, Default)]
@@ -91,21 +100,12 @@
 }
 
 // ==================== Host Schema ====================
-<<<<<<< HEAD
 #[derive(Serialize, Deserialize, Clone, Debug, Default)]
 pub struct VM {
     pub port: u16,
     pub size: u64,
-    pub agent_pubkey: String,
+    pub agent_pubkey: DeveloperPubkey,
 }
-
-// Provide type Alias for HosterPubKey
-=======
->>>>>>> 6c07ec8b
-pub use String as HosterPubKey;
-
-// Provide type Alias for Host
-pub use Host as Node;
 
 #[derive(Serialize, Deserialize, Clone, Debug, Default)]
 pub struct Host {
