on:
  workflow_call:
    inputs:
      project:
        required: true
        type: string
        description: The name of the project to build and test.
      mongo:
        required: false
        type: boolean
        description: Whether to start a MongoDB instance for testing.
        default: false
      redis:
        required: false
        type: boolean
        description: Whether to start a Redis instance for testing.
        default: false

env:
  RUST_VERSION: 1.85.0


jobs:
  ci:
    runs-on: ubuntu-latest
    steps:
      - name: Checkout Repository
        uses: actions/checkout@v3

      - name: Start MongoDB
        if: ${{ inputs.mongo }}
        uses: supercharge/mongodb-github-action@1.12.0
        with:
          mongodb-username: admin
          mongodb-password: password
          mongodb-db: holo
      
      - name: Start Redis
        if: ${{ inputs.redis }}
        uses: shogo82148/actions-setup-redis@v1
        with:
          redis-version: "7.x"

      - name: Set up Rust
        uses: hecrj/setup-rust-action@v2
        with:
          rust-version: ${{ env.RUST_VERSION }}
      
      - name: Cache Rust Dependencies
        uses: actions/cache@v4
        with:
          path: |
            ~/.cargo
            ./target
          key: rust-${{ inputs.project }}-${{ hashFiles('Cargo.lock') }}
          restore-keys: |
            rust-${{ inputs.project }}-
            rust-

      - name: Build Project
        run: cargo build -p ${{ inputs.project }} --verbose
<<<<<<< HEAD
      
      - name: Get CI runner IP
        id: ip
        run: echo "IP=$(curl -s ifconfig.me)" >> $GITHUB_ENV
=======
>>>>>>> f0ec8a32

      - name: Run Tests
        run: cargo test -p ${{ inputs.project }} --verbose
        
      - name: Run Clippy
        run: cargo clippy -p ${{ inputs.project }} -- -D warnings
      
      - name: Run Linter
        run: cargo fmt -p ${{ inputs.project }} -- --check<|MERGE_RESOLUTION|>--- conflicted
+++ resolved
@@ -59,13 +59,6 @@
 
       - name: Build Project
         run: cargo build -p ${{ inputs.project }} --verbose
-<<<<<<< HEAD
-      
-      - name: Get CI runner IP
-        id: ip
-        run: echo "IP=$(curl -s ifconfig.me)" >> $GITHUB_ENV
-=======
->>>>>>> f0ec8a32
 
       - name: Run Tests
         run: cargo test -p ${{ inputs.project }} --verbose
