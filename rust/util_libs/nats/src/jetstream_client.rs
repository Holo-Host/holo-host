use crate::types::NatsRemoteArgs;

use super::{
    jetstream_service::JsStreamService,
    types::{
        Credentials, ErrClientDisconnected, EventHandler, EventListener, JsClientBuilder,
        JsServiceBuilder, PublishInfo,
    },
};
use anyhow::{Context, Result};
use async_nats::{jetstream, ServerAddr, ServerInfo};
use core::option::Option::None;
use std::{
    collections::hash_map::Entry,
    time::{Duration, Instant},
};
use std::{collections::HashMap, sync::Arc};
use tokio::sync::RwLock;

impl std::fmt::Debug for JsClient {
    fn fmt(&self, f: &mut std::fmt::Formatter<'_>) -> std::fmt::Result {
        f.debug_struct("JsClient")
            .field("url", &self.url)
            .field("name", &self.name)
            .field("client", &self.client)
            .field("js_context", &self.js_context)
            .field("js_services", &self.js_services)
            .field("service_log_prefix", &self.service_log_prefix)
            .finish()
    }
}

#[derive(Clone)]
pub struct JsClient {
    url: ServerAddr,
    pub name: String,
    on_msg_published_event: Option<EventHandler>,
    on_msg_failed_event: Option<EventHandler>,
    pub js_services: Arc<RwLock<HashMap<String, Arc<JsStreamService>>>>,
    pub js_context: jetstream::Context,
    service_log_prefix: String,
    pub client: async_nats::Client, // Built-in Nats Client which manages the cloned clients within jetstream contexts
}

impl Drop for JsClient {
    // TODO(bug): this doesnt' always run to completion. without this, data could get lost if the caller forgets to `close()`
    fn drop(&mut self) {
        let client = self.client.clone();
        if let Ok(rt) = tokio::runtime::Handle::try_current() {
            rt.spawn_blocking(move || async move {
                let _ = client.flush().await;
            });
        };
    }
}

/// Implements a permissive `ServerCertVerifier` for convenience in testing.
pub mod tls_skip_verifier {
    use std::sync::Arc;

    use async_nats::rustls::{
        self,
        client::danger::{HandshakeSignatureValid, ServerCertVerified},
    };

    /// this needs to run early in the process or else it might conflict
    /// with something else installing a crypto provider
    pub fn early_in_process_install_crypto_provider() -> bool {
        if let Err(other) = async_nats::rustls::crypto::ring::default_provider().install_default() {
            log::error!("error installing the default ring crypto provider. custom cert verification logic may not work as expected.");
            let _ = <async_nats::rustls::crypto::CryptoProvider as Clone>::clone(&other)
                .install_default();
            false
        } else {
            true
        }
    }

    #[derive(Debug)]
    pub struct SkipServerVerification;

    impl SkipServerVerification {
        pub fn new() -> Arc<Self> {
            Arc::new(Self)
        }
    }

    use rustls::client::danger::ServerCertVerifier;
    impl ServerCertVerifier for SkipServerVerification {
        fn verify_tls12_signature(
            &self,
            _message: &[u8],
            _cert: &rustls::pki_types::CertificateDer<'_>,
            _dss: &rustls::DigitallySignedStruct,
        ) -> Result<HandshakeSignatureValid, rustls::Error> {
            Ok(HandshakeSignatureValid::assertion())
        }

        fn verify_tls13_signature(
            &self,
            _message: &[u8],
            _cert: &rustls::pki_types::CertificateDer<'_>,
            _dss: &rustls::DigitallySignedStruct,
        ) -> Result<HandshakeSignatureValid, rustls::Error> {
            Ok(HandshakeSignatureValid::assertion())
        }

        fn supported_verify_schemes(&self) -> Vec<rustls::SignatureScheme> {
            use rustls::SignatureScheme::*;

            vec![
                RSA_PKCS1_SHA1,
                ECDSA_SHA1_Legacy,
                RSA_PKCS1_SHA256,
                ECDSA_NISTP256_SHA256,
                RSA_PKCS1_SHA384,
                ECDSA_NISTP384_SHA384,
                RSA_PKCS1_SHA512,
                ECDSA_NISTP521_SHA512,
                RSA_PSS_SHA256,
                RSA_PSS_SHA384,
                RSA_PSS_SHA512,
                ED25519,
                ED448,
            ]
        }

        fn verify_server_cert(
            &self,
            _end_entity: &rustls::pki_types::CertificateDer<'_>,
            _intermediates: &[rustls::pki_types::CertificateDer<'_>],
            _server_name: &rustls::pki_types::ServerName<'_>,
            _ocsp_response: &[u8],
            _now: rustls::pki_types::UnixTime,
        ) -> Result<ServerCertVerified, rustls::Error> {
            Ok(ServerCertVerified::assertion())
        }
    }
}

impl JsClient {
    pub async fn new(p: JsClientBuilder) -> Result<Self, async_nats::Error> {
        let JsClientBuilder {
            nats_remote_args:
                NatsRemoteArgs {
                    ref nats_url,
                    nats_skip_tls_verification_danger,
                    ..
                },
            ..
        } = p;

        let mut connect_options = async_nats::ConnectOptions::new()
            .name(&p.name)
            // required for websocket connections
            .reconnect_delay_callback({
                let nats_url = nats_url.clone();
                move |i| {
                    log::warn!("[{i}] attempting re-connection to {nats_url:?}");
                    Duration::from_secs(i as u64)
                }
            })
            .ping_interval(p.ping_interval.unwrap_or(Duration::from_secs(120)))
            .request_timeout(Some(p.request_timeout.unwrap_or(Duration::from_secs(30))))
            .custom_inbox_prefix(&p.inbox_prefix);

        if let Some((user, pass)) = p.nats_remote_args.maybe_user_password()? {
            connect_options = connect_options.user_and_password(user, pass);
        }

        if let Some(credentials_list) = p.credentials {
            for credentials in credentials_list {
                match credentials {
                    Credentials::Password(user, pw) => {
                        connect_options = connect_options.user_and_password(user, pw);
                    }
                    Credentials::Path(cp) => {
                        let path = std::path::Path::new(&cp);
                        connect_options = connect_options.credentials_file(path).await?;
                    }
                    Credentials::Token(t) => {
                        connect_options = connect_options.token(t);
                    }
                }
            }
        };

        if nats_skip_tls_verification_danger {
            log::warn!("! configuring TLS client to skip certificate verification. DO NOT RUN THIS IN PRODUCTION !");

            let tls_client = async_nats::rustls::ClientConfig::builder()
                .dangerous()
                .with_custom_certificate_verifier(tls_skip_verifier::SkipServerVerification::new())
                .with_no_client_auth();

            connect_options = connect_options.tls_client_config(tls_client);
        }

        if let "wss" | "tls" = nats_url.as_ref().scheme() {
            log::info!("tls with handshake-first enabled.");
            connect_options = connect_options.tls_first();
        };

        let client = {
            let context_msg = format!(
                "connecting NATS to {nats_url:?} (websocket? {}) with options: {connect_options:?}",
                nats_url.is_websocket()
            );
            connect_options
                .connect(nats_url.as_ref())
                .await
                .context(context_msg)?
        };
        let service_log_prefix = format!("NATS-CLIENT-LOG::{}::", p.name);
        log::info!(
            "{service_log_prefix}Connected to NATS server at {:?}",
            nats_url
        );

        let mut js_client = JsClient {
            url: nats_url.as_ref().clone(),
            name: p.name,
            on_msg_published_event: None,
            on_msg_failed_event: None,
            js_services: Default::default(),
            js_context: jetstream::new(client.clone()),
            service_log_prefix,
            client,
        };

        for listener in p.listeners {
            listener(&mut js_client);
        }

        Ok(js_client)
    }

    pub fn get_server_info(&self) -> ServerInfo {
        self.client.server_info()
    }

    pub async fn get_stream_info(
        &self,
        stream_name: &str,
    ) -> Result<jetstream::stream::Info, async_nats::Error> {
        let stream = &self.js_context.get_stream(stream_name).await?;
        let info = stream.get_info().await?;
        log::debug!(
            "{}JetStream info: stream:{stream_name}, info:{info:?}",
            self.service_log_prefix,
        );
        Ok(info)
    }

    pub async fn check_connection(
        &self,
    ) -> Result<async_nats::connection::State, async_nats::Error> {
        let conn_state = self.client.connection_state();
        if let async_nats::connection::State::Disconnected = conn_state {
            Err(Box::new(ErrClientDisconnected))
        } else {
            Ok(conn_state)
        }
    }

    pub async fn publish(
        &self,
        payload: PublishInfo,
    ) -> Result<(), async_nats::error::Error<async_nats::jetstream::context::PublishErrorKind>>
    {
        log::debug!(
            "{}Called Publish message: subj={}, msg_id={} data={}",
            self.service_log_prefix,
            payload.subject,
            payload.msg_id,
            String::from_utf8_lossy(&payload.data),
        );

        let now = Instant::now();
        let result = match payload.headers {
            Some(headers) => {
                self.js_context
                    .publish_with_headers(
                        payload.subject.clone(),
                        headers,
                        payload.data.clone().into(),
                    )
                    .await
            }
            None => {
                self.js_context
                    .publish(payload.subject.clone(), payload.data.clone().into())
                    .await
            }
        };
        // TODO(performance): remove this once Self::drop works properly as this may slow performance down.
        let _ = self.client.flush().await;

        let duration = now.elapsed();
        if let Err(err) = result {
            if let Some(ref on_failed) = self.on_msg_failed_event {
                on_failed(&payload.subject, &self.name, duration); // todo: add msg_id
            }
            return Err(err);
        }

        if let Some(ref on_published) = self.on_msg_published_event {
            on_published(&payload.subject, &self.name, duration);
        }

        Ok(())
    }

    /// Corresponds roughly to `nats stream add {params.name}`
    pub async fn add_js_service(
        &mut self,
        params: JsServiceBuilder,
    ) -> Result<Arc<JsStreamService>, async_nats::Error> {
        let new_service = JsStreamService::new(
            self.js_context.to_owned(),
            &params.name,
            &params.description,
            &params.version,
            &params.service_subject,
        )
        .await?;

        match self.js_services.write().await.entry(params.name) {
            Entry::Occupied(occupied_entry) => {
                Err(format!("didn't expect an entry, found {occupied_entry:?}").into())
            }
            Entry::Vacant(vacant_entry) => Ok(Arc::clone(
                vacant_entry.insert_entry(new_service.into()).get(),
            )),
        }
    }

    pub async fn close(&self) -> Result<(), async_nats::Error> {
        self.client.flush().await?;

        self.client.drain().await.context("draining NATS client")?;
        Ok(())
    }

    /// wraps around async_nats::Client::subsceribe
    pub async fn subscribe<S: async_nats::subject::ToSubject>(
        &self,
        subject: S,
    ) -> Result<async_nats::Subscriber, async_nats::SubscribeError> {
        self.client.subscribe(subject).await
    }
}

// Client Options:
pub fn with_event_listeners(listeners: Vec<EventListener>) -> EventListener {
    Arc::new(Box::new(move |c: &mut JsClient| {
        for listener in &listeners {
            listener(c);
        }
    }))
}

// Event Listener Options:
pub fn on_msg_published_event<F>(f: F) -> EventListener
where
    F: Fn(&str, &str, Duration) + Send + Sync + Clone + 'static,
{
    Arc::new(Box::new(move |c: &mut JsClient| {
        c.on_msg_published_event = Some(Arc::new(Box::pin(f.clone())));
    }))
}

pub fn on_msg_failed_event<F>(f: F) -> EventListener
where
    F: Fn(&str, &str, Duration) + Send + Sync + Clone + 'static,
{
    Arc::new(Box::new(move |c: &mut JsClient| {
        c.on_msg_failed_event = Some(Arc::new(Box::pin(f.clone())));
    }))
}

<<<<<<< HEAD
// Helpers:
// TODO: there's overlap with the NATS_LISTEN_PORT. refactor this to e.g. read NATS_LISTEN_HOST and NATS_LISTEN_PORT
pub fn get_nats_url() -> String {
    std::env::var("NATS_URL").unwrap_or_else(|_| {
        let default = format!("127.0.0.1:{LEAF_SERVER_DEFAULT_LISTEN_PORT}"); // Shouldn't this be the 'NATS_LISTEN_PORT'?
        log::debug!("using default for NATS_URL: {default}");
        default
    })
}

fn get_nsc_root_path() -> String {
    std::env::var("NSC_PATH").unwrap_or_else(|_| "/.local/share/nats/nsc".to_string())
}

pub fn get_local_creds_path() -> String {
    std::env::var("LOCAL_CREDS_PATH")
        .unwrap_or_else(|_| format!("{}/local_creds", get_nsc_root_path()))
}

pub fn get_nats_creds_by_nsc(operator: &str, account: &str, user: &str) -> String {
    format!(
        "{}/keys/creds/{}/{}/{}.creds",
        get_nsc_root_path(),
        operator,
        account,
        user
    )
}

pub fn get_nats_jwt_by_nsc(operator: &str, account: &str, user: &str) -> String {
    format!(
        "{}/stores/{}/accounts/{}/users/{}.jwt",
        get_nsc_root_path(),
        operator,
        account,
        user
    )
}

=======
>>>>>>> a59a41bf
pub fn get_event_listeners() -> Vec<EventListener> {
    // TODO: Use duration in handlers..
    let published_msg_handler = move |msg: &str, client_name: &str, _duration: Duration| {
        log::info!("Successfully published message for {client_name}. Msg: {msg:?}",);
    };
    let failure_handler = |err: &str, client_name: &str, _duration: Duration| {
        log::info!("Failed to publish for {client_name}. Err: {err:?}");
    };

    let event_listeners = vec![
        on_msg_published_event(published_msg_handler), // Shouldn't this be the 'NATS_LISTEN_PORT'?
        on_msg_failed_event(failure_handler),
    ];

    event_listeners
}<|MERGE_RESOLUTION|>--- conflicted
+++ resolved
@@ -379,17 +379,7 @@
     }))
 }
 
-<<<<<<< HEAD
 // Helpers:
-// TODO: there's overlap with the NATS_LISTEN_PORT. refactor this to e.g. read NATS_LISTEN_HOST and NATS_LISTEN_PORT
-pub fn get_nats_url() -> String {
-    std::env::var("NATS_URL").unwrap_or_else(|_| {
-        let default = format!("127.0.0.1:{LEAF_SERVER_DEFAULT_LISTEN_PORT}"); // Shouldn't this be the 'NATS_LISTEN_PORT'?
-        log::debug!("using default for NATS_URL: {default}");
-        default
-    })
-}
-
 fn get_nsc_root_path() -> String {
     std::env::var("NSC_PATH").unwrap_or_else(|_| "/.local/share/nats/nsc".to_string())
 }
@@ -419,8 +409,6 @@
     )
 }
 
-=======
->>>>>>> a59a41bf
 pub fn get_event_listeners() -> Vec<EventListener> {
     // TODO: Use duration in handlers..
     let published_msg_handler = move |msg: &str, client_name: &str, _duration: Duration| {
@@ -431,7 +419,7 @@
     };
 
     let event_listeners = vec![
-        on_msg_published_event(published_msg_handler), // Shouldn't this be the 'NATS_LISTEN_PORT'?
+        on_msg_published_event(published_msg_handler),
         on_msg_failed_event(failure_handler),
     ];
 
