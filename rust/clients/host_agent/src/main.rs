--- conflicted
+++ resolved
@@ -50,37 +50,7 @@
 }
 
 async fn daemonize(args: &DaemonzeArgs) -> Result<(), async_nats::Error> {
-<<<<<<< HEAD
     let mut host_agent_keys = keys::Keys::try_from_storage(
-=======
-    let creds_path_arg_clone = args.nats_leafnode_client_creds_path.clone();
-    let host_creds_path = creds_path_arg_clone.unwrap_or_else(|| {
-        authentication::utils::get_file_path_buf(
-            &util_libs::nats_js_client::get_nats_client_creds("HOLO", "HPOS", "host")
-        )
-    });
-    let host_pubkey: String = match host_creds_path.try_exists() {
-        Ok(_p) => {
-            // TODO: read creds file and parse out pubkey OR call nsc to read pubkey from file (whichever is cleaner)
-            "host_pubkey_placeholder>".to_string()
-        },
-        Err(_) => {
-            log::debug!("About to run the Hosting Agent Initialization Service");
-            auth::init_agent::run().await?
-        }
-    };
-
-    let _ = hostd::gen_leaf_server::run(
-        &args.nats_leafnode_client_creds_path,
-        &args.store_dir,
-        args.hub_url.clone(),
-        args.hub_tls_insecure,
-    )
-    .await;
-
-    let host_workload_client = hostd::workload_manager::run(
-        &host_pubkey,
->>>>>>> a3fcea7c
         &args.nats_leafnode_client_creds_path,
         &args.nats_leafnode_client_sys_creds_path,
     )
@@ -97,8 +67,14 @@
     }
 
     // Once authenticated, start leaf server and run workload api calls.
-    hostd::gen_leaf_server::run(&host_agent_keys.get_host_creds_path()).await;
-    hostd::workloads::run(
+    let _ = hostd::gen_leaf_server::run(
+        &host_agent_keys.get_host_creds_path(),
+        &args.store_dir,
+        args.hub_url.clone(),
+        args.hub_tls_insecure,
+    ).await;
+    
+    let host_workload_client = hostd::workloads::run(
         &host_agent_keys.host_pubkey,
         &host_agent_keys.get_host_creds_path(),
         args.nats_connect_timeout_secs,
