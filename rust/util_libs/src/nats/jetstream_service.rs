--- conflicted
+++ resolved
@@ -118,10 +118,7 @@
     where
         T: EndpointTraits,
     {
-<<<<<<< HEAD
-=======
         // Add the Service Subject prefix
->>>>>>> 30f1f59c
         let consumer_subject = format!(
             "{}.{}",
             self.service_subject, builder_params.endpoint_subject
