#![allow(unused_imports)]
<<<<<<< HEAD

use super::*;
use crate::{types::InventoryPayloadType, InventoryServiceApi, HOST_AUTHENTICATED_SUBJECT};
=======
use crate::InventoryServiceApi;
use anyhow::Result;
>>>>>>> 552109b6
use bson::doc;
use db_utils::mongodb::MongoDbAPI;
use mock_utils::{
    host::create_mock_inventory, mongodb_runner::MongodRunner, nats_message::NatsMessage,
    workload::create_test_workload,
};
use std::sync::Arc;

#[cfg(not(target_arch = "aarch64"))]
#[cfg(test)]
mod tests {
    use super::*;
    use bson::oid::ObjectId;
    use db_utils::schemas::{Capacity, Host};

    #[tokio::test]
    async fn test_handle_authenticated_inventory_update() -> Result<()> {
        let mongod = MongodRunner::run().expect("Failed to run mongod");
        let db_client = mongod.client().expect("Failed to create db client");
        let api = InventoryServiceApi::new(&db_client).await?;

        // Create a host id to reference in the workload collection
        let host_id = ObjectId::new();

        // Create workload with specific requirements
        let workload = create_test_workload(
            None,
            Some(vec![host_id]),
            Some(1),
            Some(Capacity {
                drive: 500,
                cores: 16,
            }),
            Some(100),
            Some(0.9),
        );
        let workload_id = api
            .workload_collection
            .insert_one_into(workload)
            .await
            .expect("Failed to insert workload");

        // Create initial host with reference to workload (id) created above
        let initial_inventory = create_mock_inventory(Some(1000), Some(3), Some(20));
        let host = Host {
            _id: Some(host_id),
            device_id: "mock_pubkey".to_string(),
            inventory: initial_inventory.clone(),
            assigned_workloads: vec![workload_id],
            ..Default::default()
        };
        api.host_collection
            .insert_one_into(host.clone())
            .await
            .expect("Failed to insert host");

        // Test that inventory update still meets workload requirements
        let inventory_update = create_mock_inventory(Some(2000), Some(3), Some(20));
        let msg_payload = serde_json::to_vec(&inventory_update).unwrap();
        let msg = Arc::new(
<<<<<<< HEAD
            TestMessage::new(
                format!(
                    "INVENTORY.{HOST_AUTHENTICATED_SUBJECT}.{}.update",
                    host.device_id
                ),
                msg_payload,
            )
            .into_message(),
=======
            NatsMessage::new(format!("INVENTORY.{}.update", host.device_id), msg_payload)
                .into_message(),
>>>>>>> 552109b6
        );

        let result = api.handle_host_inventory_update(msg).await?;
        assert!(matches!(
            result.status,
            crate::types::InventoryUpdateStatus::Ok
        ));

        // Verify host inventory was updated in db
        let updated_host = api
            .host_collection
            .get_one_from(doc! { "_id": host_id })
            .await?
            .expect("Failed to fetch updated host");
        assert_eq!(updated_host.assigned_workloads.len(), 1);
        assert!(updated_host.assigned_workloads.contains(&workload_id));

        Ok(())
    }

    #[tokio::test]
    async fn test_handle_inventory_update_with_insufficient_resources() -> Result<()> {
        let mongod = MongodRunner::run().expect("Failed to run mongod");
        let db_client = mongod.client().expect("Failed to create db client");
        let api = InventoryServiceApi::new(&db_client)
            .await
            .expect("Failed to create api");

        // Create a host id to reference in the workload collection
        let host_id = ObjectId::new();

        // Create workload with specific requirements
        let workload = create_test_workload(
            None,
            Some(vec![host_id]),
            Some(1),
            Some(Capacity {
                drive: 500,
                cores: 16,
            }),
            Some(100),
            Some(0.9),
        );
        let workload_id = api
            .workload_collection
            .insert_one_into(workload)
            .await
            .expect("Failed to insert workload");

        // Create initial host with reference to workload (id) created above
        let initial_inventory = create_mock_inventory(Some(1000), Some(3), Some(20));
        let host = Host {
            _id: Some(host_id),
            device_id: "mock_pubkey".to_string(),
            assigned_workloads: vec![workload_id],
            inventory: initial_inventory.clone(),
            ..Default::default()
        };
        api.host_collection.insert_one_into(host.clone()).await?;

        // Test inventory update with insufficient resources
        let insufficient_inventory = create_mock_inventory(Some(100), Some(1), Some(4));
        let msg_payload = serde_json::to_vec(&insufficient_inventory).unwrap();
        let msg = Arc::new(
<<<<<<< HEAD
            TestMessage::new(
                format!(
                    "INVENTORY.{HOST_AUTHENTICATED_SUBJECT}.{}.update",
                    host.device_id
                ),
                msg_payload,
            )
            .into_message(),
=======
            NatsMessage::new(format!("INVENTORY.{}.update", host.device_id), msg_payload)
                .into_message(),
>>>>>>> 552109b6
        );

        let result = api.handle_host_inventory_update(msg).await?;
        assert!(matches!(
            result.status,
            crate::types::InventoryUpdateStatus::Ok
        ));

        // Verify workload was removed from host
        let updated_host = api
            .host_collection
            .get_one_from(doc! { "_id": host_id })
            .await?
            .unwrap();
        assert!(updated_host.assigned_workloads.is_empty());

        Ok(())
    }
}<|MERGE_RESOLUTION|>--- conflicted
+++ resolved
@@ -1,12 +1,6 @@
 #![allow(unused_imports)]
-<<<<<<< HEAD
-
-use super::*;
-use crate::{types::InventoryPayloadType, InventoryServiceApi, HOST_AUTHENTICATED_SUBJECT};
-=======
 use crate::InventoryServiceApi;
 use anyhow::Result;
->>>>>>> 552109b6
 use bson::doc;
 use db_utils::mongodb::MongoDbAPI;
 use mock_utils::{
@@ -67,19 +61,8 @@
         let inventory_update = create_mock_inventory(Some(2000), Some(3), Some(20));
         let msg_payload = serde_json::to_vec(&inventory_update).unwrap();
         let msg = Arc::new(
-<<<<<<< HEAD
-            TestMessage::new(
-                format!(
-                    "INVENTORY.{HOST_AUTHENTICATED_SUBJECT}.{}.update",
-                    host.device_id
-                ),
-                msg_payload,
-            )
-            .into_message(),
-=======
             NatsMessage::new(format!("INVENTORY.{}.update", host.device_id), msg_payload)
                 .into_message(),
->>>>>>> 552109b6
         );
 
         let result = api.handle_host_inventory_update(msg).await?;
@@ -144,19 +127,8 @@
         let insufficient_inventory = create_mock_inventory(Some(100), Some(1), Some(4));
         let msg_payload = serde_json::to_vec(&insufficient_inventory).unwrap();
         let msg = Arc::new(
-<<<<<<< HEAD
-            TestMessage::new(
-                format!(
-                    "INVENTORY.{HOST_AUTHENTICATED_SUBJECT}.{}.update",
-                    host.device_id
-                ),
-                msg_payload,
-            )
-            .into_message(),
-=======
             NatsMessage::new(format!("INVENTORY.{}.update", host.device_id), msg_payload)
                 .into_message(),
->>>>>>> 552109b6
         );
 
         let result = api.handle_host_inventory_update(msg).await?;
