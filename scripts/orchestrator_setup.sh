#!/usr/bin/env bash
# shellcheck disable=SC2005,SC2086

# --------
# NB: This setup expects the `nats` and the `nsc` binaries to be locally installed and accessible.  This script will verify that they both exist locally before running setup commnds.

# Script Overview:
# This script is responsible ser setting up the "Operator Chain of Trust" (eg: O/A/U) authentication pattern on the Orchestrator Hub.  It also instantiates the distributed auth-callout on the orchestrator NATS server hub for the AUTH account.

# Operator Creation:
# The operator is generated and named "HOLO".  The JWT server URL set to nats://0.0.0.0:4222.

# Account Creation:
<<<<<<< HEAD
# Four accounts, named "ADMIN", "SYS", "AUTH", and "WORKLOAD" are all associated with the HOLO Operator.  The "ADMIN", "AUTH" and "WORKLOAD" accounts are created with JetStream enabled.
# Each account has a signing key, of which both the ADMIN and WORKLOAD signing keys are scoped by an assigned role name.  This ensures that only the users assigned to the signing key role inheirt their scoped permissions.

# User Creation:
# Four users:
#  - user named "admin" is created under the "ADMIN" account.
#  - user named "orchestrator_auth" is created under the "AUTH" account.
#  - user named "sys" is created under the "SYS" account.
#  - user named "auth_guard" is created under the "AUTH" account.
=======
# Two accounts, named "ADMIN" and "HPOS", are created with JetStream enabled.  Both are associated with the HOLO Operator.
# Each account has a signing key with a randomly generated role name, which is assigned scoped permissions to allow only users assigned to the signing key to publish and subscribe to their respective streams.

# User Creation:
# One user named "admin" is created under the "ADMIN" account.
# One user named "orchestrator" is created under the "HPOS" account.
>>>>>>> 786ef494

# JWT Generation:
# JWT files are generated for the operator and sys account and are saved in the shared_creds/ directory.

# Input Vars:
#   - OPERATOR
#   - SYS_ACCOUNT
#   - NATS_PORT
#   - ACCOUNT_JWT_SERVER
<<<<<<< HEAD
#   - OPERATOR_SERVICE_URL
=======
#   - HPOS_ACCOUNT
>>>>>>> 786ef494
#   - ADMIN_ACCOUNT
#   - ADMIN_USER
#   - AUTH_ACCOUNT
#   - ORCHESTRATOR_AUTH_USER
#   - AUTH_GUARD_USER
#   - WORKLOAD_ACCOUNT 
#   - SHARED_CREDS_DIR
#   - LOCAL_CREDS_DIR 
#   - RESOLVER_FILE

# Output:
# One Operator: HOLO
<<<<<<< HEAD
# Four Accounts: HOLO/ADMIN & HOLO/SYS (SYS is automated) & HOLO/AUTH & HOLO/WORKLOAD
# Four Users: /HOLO/ADMIN/admin & HOLO/SYS/sys (sys is automated) & /HOLO/AUTH/orchestrator_auth & HOLO/AUTH/auth_guard
# Private Files (to only be stored local to Orchestrator): `orchestrator_auth.creds` in the `local_creds/` directory.
# Shared Files (to be exported to HPOSs): HOLO.jwt, SYS.jwt, `auth_guard.creds` in the `shared_creds/` directory.
=======
# Two accounts: HOLO/ADMIN & `HOLO/HPOS`
# One Users: /HOLO/ADMIN/admin
# JWT Files: holo-operator.jwt, sys_account.jwt, admin_account.jwt and hpos_account.jwt in the `jwt_output` directory.
>>>>>>> 786ef494
# --------

set -e # Exit on any error

# Check for required commands
for cmd in nsc nats; do
  echo "Executing command: $cmd --version"
  if command -v "$cmd" &>/dev/null; then
    $cmd --version
  else
    echo "Command '$cmd' not found."
  fi
done

# Variables
NATS_SERVER_HOST=$1
<<<<<<< HEAD
OPERATOR_SERVICE_URL="nats://{$NATS_SERVER_HOST}:$NATS_PORT"
ACCOUNT_JWT_SERVER="nats://{$NATS_SERVER_HOST}:$NATS_PORT"
OPERATOR="HOLO"
SYS_ACCOUNT="SYS"
NATS_PORT="4222"
=======
NATS_PORT="4222"
OPERATOR_SERVICE_URL="nats://{$NATS_SERVER_HOST}:$NATS_PORT"
ACCOUNT_JWT_SERVER="nats://{$NATS_SERVER_HOST}:$NATS_PORT"
OPERATOR_NAME="HOLO"
SYS_ACCOUNT="SYS"
HPOS_ACCOUNT="HPOS"
>>>>>>> 786ef494
ADMIN_ACCOUNT="ADMIN"
ADMIN_USER="admin"
AUTH_ACCOUNT="AUTH"
ORCHESTRATOR_AUTH_USER="orchestrator_auth"
AUTH_GUARD_USER="auth_guard"
WORKLOAD_ACCOUNT="WORKLOAD"
SHARED_CREDS_DIR="shared_creds"
LOCAL_CREDS_DIR="local_creds"
RESOLVER_FILE="main-resolver.conf"

# Create output directory when it doesn't already exist
if [ ! -d "$SHARED_CREDS_DIR" ]; then
    echo "The shared output dir does not exist. Creating $SHARED_CREDS_DIR."
    mkdir -p $SHARED_CREDS_DIR
    echo "Shared output dir created successfully."
else
    echo "Shared output dir exists."
fi

if [ ! -d "$LOCAL_CREDS_DIR" ]; then
    echo "The local output dir does not exist. Creating $LOCAL_CREDS_DIR."
    mkdir -p $LOCAL_CREDS_DIR
    echo "Local output dir created successfully."
else
    echo "Local output dir exists."
fi

function extract_signing_key() {
  sk=$2
  name=$1
  seed_file_path="$HOME/.local/share/nats/nsc/keys/keys/${sk:0:1}/${sk:1:2}/${sk}.nk"
  echo "coping file over to '$LOCAL_CREDS_DIR/${name}_SK.nk'"
  cp "$seed_file_path" "$LOCAL_CREDS_DIR/${name}_SK.nk"
}

# Step 1: Create Operator with SYS account and two signing keys
nsc add operator --name $OPERATOR --sys --generate-signing-key
nsc edit operator --require-signing-keys --account-jwt-server-url $ACCOUNT_JWT_SERVER --service-url $OPERATOR_SERVICE_URL
nsc edit operator --sk generate

# Step 2: Create ADMIN_Account with JetStream and scoped signing key
nsc add account --name $ADMIN_ACCOUNT
<<<<<<< HEAD
nsc edit account --name $ADMIN_ACCOUNT --js-streams -1 --js-consumer -1 --js-mem-storage 1G --js-disk-storage 5G --conns -1 --leaf-conns -1

ADMIN_SK="$(echo "$(nsc edit account -n $ADMIN_ACCOUNT --sk generate 2>&1)" | grep -oP "signing key\s*\K\S+")"
ADMIN_ROLE_NAME="admin_role"
nsc edit signing-key --sk $ADMIN_SK --role $ADMIN_ROLE_NAME --allow-pub "ADMIN.>","AUTH.>","WORKLOAD.>","INVENTORY.>","\$JS.API.>","\$SYS.>","_INBOX.>","_INBOX_*.>","*._WORKLOAD_INBOX.>","_AUTH_INBOX_*.>" --allow-sub "ADMIN.>","AUTH.>","WORKLOAD.>","INVENTORY.>","\$JS.API.>","\$SYS.>","_INBOX.>","_INBOX_*.>","ORCHESTRATOR._WORKLOAD_INBOX.>","_AUTH_INBOX_ORCHESTRATOR.>" --allow-pub-response

# Step 3: Create AUTH with JetStream with non-scoped signing key
nsc add account --name $AUTH_ACCOUNT
nsc edit account --name $AUTH_ACCOUNT --sk generate --js-streams -1 --js-consumer -1 --js-mem-storage 1G --js-disk-storage 5G --conns -1 --leaf-conns -1
AUTH_ACCOUNT_PUBKEY=$(nsc describe account $AUTH_ACCOUNT --field sub | jq -r)
AUTH_SK_ACCOUNT_PUBKEY=$(nsc describe account $AUTH_ACCOUNT --field 'nats.signing_keys[0]' | tr -d '"')

# Step 4: Create WORKLOAD Account with JetStream and scoped signing keys
nsc add account --name $WORKLOAD_ACCOUNT
nsc edit account --name $WORKLOAD_ACCOUNT --js-streams -1 --js-consumer -1 --js-mem-storage 1G --js-disk-storage 5G --conns -1 --leaf-conns -1
WORKLOAD_SK="$(echo "$(nsc edit account -n $WORKLOAD_ACCOUNT --sk generate 2>&1)" | grep -oP "signing key\s*\K\S+")"
WORKLOAD_ROLE_NAME="workload_role"
nsc edit signing-key --sk $WORKLOAD_SK --role $WORKLOAD_ROLE_NAME --allow-pub "WORKLOAD.>","{{tag(pubkey)}}._WORKLOAD_INBOX.>","INVENTORY.update.{{tag(pubkey)}}.>" --allow-sub "WORKLOAD.{{tag(pubkey)}}.*","{{tag(pubkey)}}._WORKLOAD_INBOX.>","INVENTORY.update.{{tag(pubkey)}}.>" --allow-pub-response

# Step 5: Create Orchestrator User in ADMIN Account
nsc add user --name $ADMIN_USER --account $ADMIN_ACCOUNT -K $ADMIN_ROLE_NAME

# Step 6: Create Orchestrator User in AUTH Account (used in auth-callout service)
nsc add user --name $ORCHESTRATOR_AUTH_USER --account $AUTH_ACCOUNT --allow-pubsub ">"
AUTH_USER_PUBKEY=$(nsc describe user --name $ORCHESTRATOR_AUTH_USER --account $AUTH_ACCOUNT --field sub | jq -r)
echo "assigned auth user pubkey: $AUTH_USER_PUBKEY"

# Step 7: Create "Sentinel" User in AUTH Account (used by host agents in auth-callout service)
nsc add user --name $AUTH_GUARD_USER --account $AUTH_ACCOUNT --deny-pubsub ">"
=======
nsc edit account --name $ADMIN_ACCOUNT --js-streams -1 --js-consumer -1 --js-mem-storage 1G --js-disk-storage 5G
ADMIN_SIGNING_KEY="$(echo "$(nsc edit account -n $ADMIN_ACCOUNT --sk generate 2>&1)" | grep -oP "signing key\s*\K\S+")"
ADMIN_ROLE_NAME="admin-role"
nsc edit signing-key --sk $ADMIN_SIGNING_KEY --role $ADMIN_ROLE_NAME --allow-pub "ADMIN.>","WORKLOAD.>","\$JS.>","\$SYS.>","_INBOX.>","_INBOX_*.>","*._WORKLOAD_INBOX.>","INVENTORY.>" --allow-sub "ADMIN.>""WORKLOAD.>","\$JS.>","\$SYS.>","_INBOX.>","_INBOX_*.>","ORCHESTRATOR._WORKLOAD_INBOX.>","INVENTORY.>" --allow-pub-response

# Step 3: Create HPOS Account with JetStream and scoped signing key
nsc add account --name $HPOS_ACCOUNT
nsc edit account --name $HPOS_ACCOUNT --js-streams -1 --js-consumer -1 --js-mem-storage 1G --js-disk-storage 5G
HPOS_SIGNING_KEY="$(echo "$(nsc edit account -n $HPOS_ACCOUNT --sk generate 2>&1)" | grep -oP "signing key\s*\K\S+")"
WORKLOAD_ROLE_NAME="workload-role"
nsc edit signing-key --sk $HPOS_SIGNING_KEY --role $WORKLOAD_ROLE_NAME --allow-pub "WORKLOAD.>","INVENTORY.{{tag(pubkey)}}.>","\$JS.API>","{{tag(pubkey)}}._WORKLOAD_INBOX.>" --allow-sub "WORKLOAD.{{tag(pubkey)}}.*","INVENTORY.{{tag(pubkey)}}.>","\$JS.API>","{{tag(pubkey)}}._WORKLOAD_INBOX.>" --allow-pub-response

# Step 4: Create User "admin" in ADMIN Account
nsc add user --name admin --account $ADMIN_ACCOUNT

# Step 5: Export/Import WORKLOAD Service Stream between ADMIN and HPOS accounts
# Share orchestrator (as admin user) workload streams with host
nsc add export --name "WORKLOAD_SERVICE" --subject "WORKLOAD.>" --account ADMIN
nsc add import --src-account ADMIN --name "WORKLOAD_SERVICE" --remote-subject "WORKLOAD.>" --local-subject "WORKLOAD.>" --account HPOS
# Share host workload streams with orchestrator (as admin user)
nsc add export --name "WORKLOAD_SERVICE" --subject "WORKLOAD.>" --account HPOS
nsc add import --src-account HPOS --name "WORKLOAD_SERVICE" --remote-subject "WORKLOAD.>" --local-subject "WORKLOAD.>" --account ADMIN

# Step 6: Generate JWT files
nsc describe operator --raw --output-file $JWT_OUTPUT_DIR/holo_operator.jwt
nsc describe account --name SYS --raw --output-file $JWT_OUTPUT_DIR/sys_account.jwt
nsc describe account --name $HPOS_ACCOUNT --raw --output-file $JWT_OUTPUT_DIR/hpos_account.jwt
nsc describe account --name $ADMIN_ACCOUNT --raw --output-file $JWT_OUTPUT_DIR/admin_account.jwt
>>>>>>> 786ef494

# Step 8: Configure Auth Callout
echo $AUTH_ACCOUNT_PUBKEY
echo $AUTH_SK_ACCOUNT_PUBKEY
nsc edit authcallout --account $AUTH_ACCOUNT --allowed-account "\"$AUTH_ACCOUNT_PUBKEY\",\"$AUTH_SK_ACCOUNT_PUBKEY\"" --auth-user $AUTH_USER_PUBKEY

<<<<<<< HEAD
# Step 9: Generate JWT files
nsc generate creds --name $ORCHESTRATOR_AUTH_USER --account $AUTH_ACCOUNT > $LOCAL_CREDS_DIR/$ORCHESTRATOR_AUTH_USER.creds # --> local to hub exclusively
nsc describe operator --raw --output-file $SHARED_CREDS_DIR/$OPERATOR.jwt
nsc describe account --name SYS --raw --output-file $SHARED_CREDS_DIR/$SYS_ACCOUNT.jwt
nsc generate creds --name $AUTH_GUARD_USER --account $AUTH_ACCOUNT --output-file $SHARED_CREDS_DIR/$AUTH_GUARD_USER.creds

extract_signing_key ADMIN $ADMIN_SK
echo "extracted ADMIN signing key"

extract_signing_key AUTH $AUTH_SK_ACCOUNT_PUBKEY
echo "extracted AUTH signing key"

extract_signing_key AUTH_ROOT $AUTH_ACCOUNT_PUBKEY
echo "extracted AUTH root key"

# Step 10: Generate Resolver Config
nsc generate config --nats-resolver --sys-account $SYS_ACCOUNT --force --config-file $RESOLVER_FILE

echo "Setup complete. Shared JWTs and resolver file are in the $SHARED_CREDS_DIR/ directory. Private creds are in the $LOCAL_CREDS_DIR/ directory."
=======
echo "Setup complete. JWTs and resolver file are in the $JWT_OUTPUT_DIR/ directory."
>>>>>>> 786ef494
echo "!! Don't forget to start the NATS server and push the credentials to the server with 'nsc push -A' !!"<|MERGE_RESOLUTION|>--- conflicted
+++ resolved
@@ -11,9 +11,8 @@
 # The operator is generated and named "HOLO".  The JWT server URL set to nats://0.0.0.0:4222.
 
 # Account Creation:
-<<<<<<< HEAD
-# Four accounts, named "ADMIN", "SYS", "AUTH", and "WORKLOAD" are all associated with the HOLO Operator.  The "ADMIN", "AUTH" and "WORKLOAD" accounts are created with JetStream enabled.
-# Each account has a signing key, of which both the ADMIN and WORKLOAD signing keys are scoped by an assigned role name.  This ensures that only the users assigned to the signing key role inheirt their scoped permissions.
+# Four accounts, named "ADMIN", "SYS", "AUTH", and "HPOS" are all associated with the HOLO Operator.  The "ADMIN", "AUTH" and "HPOS" accounts are created with JetStream enabled.
+# Each account has a signing key, of which both the ADMIN and HPOS signing keys are scoped by an assigned role name.  This ensures that only the users assigned to the signing key role inheirt their scoped permissions.
 
 # User Creation:
 # Four users:
@@ -21,14 +20,6 @@
 #  - user named "orchestrator_auth" is created under the "AUTH" account.
 #  - user named "sys" is created under the "SYS" account.
 #  - user named "auth_guard" is created under the "AUTH" account.
-=======
-# Two accounts, named "ADMIN" and "HPOS", are created with JetStream enabled.  Both are associated with the HOLO Operator.
-# Each account has a signing key with a randomly generated role name, which is assigned scoped permissions to allow only users assigned to the signing key to publish and subscribe to their respective streams.
-
-# User Creation:
-# One user named "admin" is created under the "ADMIN" account.
-# One user named "orchestrator" is created under the "HPOS" account.
->>>>>>> 786ef494
 
 # JWT Generation:
 # JWT files are generated for the operator and sys account and are saved in the shared_creds/ directory.
@@ -38,33 +29,23 @@
 #   - SYS_ACCOUNT
 #   - NATS_PORT
 #   - ACCOUNT_JWT_SERVER
-<<<<<<< HEAD
 #   - OPERATOR_SERVICE_URL
-=======
-#   - HPOS_ACCOUNT
->>>>>>> 786ef494
 #   - ADMIN_ACCOUNT
 #   - ADMIN_USER
 #   - AUTH_ACCOUNT
 #   - ORCHESTRATOR_AUTH_USER
 #   - AUTH_GUARD_USER
-#   - WORKLOAD_ACCOUNT 
+#   - HPOS_ACCOUNT 
 #   - SHARED_CREDS_DIR
 #   - LOCAL_CREDS_DIR 
 #   - RESOLVER_FILE
 
 # Output:
 # One Operator: HOLO
-<<<<<<< HEAD
-# Four Accounts: HOLO/ADMIN & HOLO/SYS (SYS is automated) & HOLO/AUTH & HOLO/WORKLOAD
+# Four Accounts: HOLO/ADMIN & HOLO/SYS (SYS is automated) & HOLO/AUTH & HOLO/HPOS
 # Four Users: /HOLO/ADMIN/admin & HOLO/SYS/sys (sys is automated) & /HOLO/AUTH/orchestrator_auth & HOLO/AUTH/auth_guard
 # Private Files (to only be stored local to Orchestrator): `orchestrator_auth.creds` in the `local_creds/` directory.
-# Shared Files (to be exported to HPOSs): HOLO.jwt, SYS.jwt, `auth_guard.creds` in the `shared_creds/` directory.
-=======
-# Two accounts: HOLO/ADMIN & `HOLO/HPOS`
-# One Users: /HOLO/ADMIN/admin
-# JWT Files: holo-operator.jwt, sys_account.jwt, admin_account.jwt and hpos_account.jwt in the `jwt_output` directory.
->>>>>>> 786ef494
+# Shared Files (to be exported to nix store in HPOSs): HOLO.jwt, SYS.jwt, `auth_guard.creds` in the `shared_creds/` directory.
 # --------
 
 set -e # Exit on any error
@@ -81,26 +62,17 @@
 
 # Variables
 NATS_SERVER_HOST=$1
-<<<<<<< HEAD
+NATS_PORT="4222"
 OPERATOR_SERVICE_URL="nats://{$NATS_SERVER_HOST}:$NATS_PORT"
 ACCOUNT_JWT_SERVER="nats://{$NATS_SERVER_HOST}:$NATS_PORT"
 OPERATOR="HOLO"
 SYS_ACCOUNT="SYS"
-NATS_PORT="4222"
-=======
-NATS_PORT="4222"
-OPERATOR_SERVICE_URL="nats://{$NATS_SERVER_HOST}:$NATS_PORT"
-ACCOUNT_JWT_SERVER="nats://{$NATS_SERVER_HOST}:$NATS_PORT"
-OPERATOR_NAME="HOLO"
-SYS_ACCOUNT="SYS"
-HPOS_ACCOUNT="HPOS"
->>>>>>> 786ef494
 ADMIN_ACCOUNT="ADMIN"
 ADMIN_USER="admin"
 AUTH_ACCOUNT="AUTH"
 ORCHESTRATOR_AUTH_USER="orchestrator_auth"
 AUTH_GUARD_USER="auth_guard"
-WORKLOAD_ACCOUNT="WORKLOAD"
+HPOS_ACCOUNT="HPOS"
 SHARED_CREDS_DIR="shared_creds"
 LOCAL_CREDS_DIR="local_creds"
 RESOLVER_FILE="main-resolver.conf"
@@ -137,12 +109,11 @@
 
 # Step 2: Create ADMIN_Account with JetStream and scoped signing key
 nsc add account --name $ADMIN_ACCOUNT
-<<<<<<< HEAD
 nsc edit account --name $ADMIN_ACCOUNT --js-streams -1 --js-consumer -1 --js-mem-storage 1G --js-disk-storage 5G --conns -1 --leaf-conns -1
 
 ADMIN_SK="$(echo "$(nsc edit account -n $ADMIN_ACCOUNT --sk generate 2>&1)" | grep -oP "signing key\s*\K\S+")"
 ADMIN_ROLE_NAME="admin_role"
-nsc edit signing-key --sk $ADMIN_SK --role $ADMIN_ROLE_NAME --allow-pub "ADMIN.>","AUTH.>","WORKLOAD.>","INVENTORY.>","\$JS.API.>","\$SYS.>","_INBOX.>","_INBOX_*.>","*._WORKLOAD_INBOX.>","_AUTH_INBOX_*.>" --allow-sub "ADMIN.>","AUTH.>","WORKLOAD.>","INVENTORY.>","\$JS.API.>","\$SYS.>","_INBOX.>","_INBOX_*.>","ORCHESTRATOR._WORKLOAD_INBOX.>","_AUTH_INBOX_ORCHESTRATOR.>" --allow-pub-response
+nsc edit signing-key --sk $ADMIN_SK --role $ADMIN_ROLE_NAME --allow-pub "\$JS.>","\$SYS.>","\$G.>","ADMIN.>","AUTH.>","WORKLOAD.>","_INBOX.>","_HPOS_INBOX.>","_ADMIN_INBOX.>","_AUTH_INBOX.>","INVENTORY.>" --allow-sub "\$JS.>","\$SYS.>","\$G.>","ADMIN.>","AUTH.>","WORKLOAD.>","INVENTORY.>","_ADMIN_INBOX.orchestrator.>","_AUTH_INBOX.orchestrator.>" --allow-pub-response
 
 # Step 3: Create AUTH with JetStream with non-scoped signing key
 nsc add account --name $AUTH_ACCOUNT
@@ -150,38 +121,12 @@
 AUTH_ACCOUNT_PUBKEY=$(nsc describe account $AUTH_ACCOUNT --field sub | jq -r)
 AUTH_SK_ACCOUNT_PUBKEY=$(nsc describe account $AUTH_ACCOUNT --field 'nats.signing_keys[0]' | tr -d '"')
 
-# Step 4: Create WORKLOAD Account with JetStream and scoped signing keys
-nsc add account --name $WORKLOAD_ACCOUNT
-nsc edit account --name $WORKLOAD_ACCOUNT --js-streams -1 --js-consumer -1 --js-mem-storage 1G --js-disk-storage 5G --conns -1 --leaf-conns -1
-WORKLOAD_SK="$(echo "$(nsc edit account -n $WORKLOAD_ACCOUNT --sk generate 2>&1)" | grep -oP "signing key\s*\K\S+")"
+# Step 4: Create HPOS Account with JetStream and scoped signing keys
+nsc add account --name $HPOS_ACCOUNT
+nsc edit account --name $HPOS_ACCOUNT --js-streams -1 --js-consumer -1 --js-mem-storage 1G --js-disk-storage 5G --conns -1 --leaf-conns -1
+HPOS_WORKLOAD_SK="$(echo "$(nsc edit account -n $HPOS_ACCOUNT --sk generate 2>&1)" | grep -oP "signing key\s*\K\S+")"
 WORKLOAD_ROLE_NAME="workload_role"
-nsc edit signing-key --sk $WORKLOAD_SK --role $WORKLOAD_ROLE_NAME --allow-pub "WORKLOAD.>","{{tag(pubkey)}}._WORKLOAD_INBOX.>","INVENTORY.update.{{tag(pubkey)}}.>" --allow-sub "WORKLOAD.{{tag(pubkey)}}.*","{{tag(pubkey)}}._WORKLOAD_INBOX.>","INVENTORY.update.{{tag(pubkey)}}.>" --allow-pub-response
-
-# Step 5: Create Orchestrator User in ADMIN Account
-nsc add user --name $ADMIN_USER --account $ADMIN_ACCOUNT -K $ADMIN_ROLE_NAME
-
-# Step 6: Create Orchestrator User in AUTH Account (used in auth-callout service)
-nsc add user --name $ORCHESTRATOR_AUTH_USER --account $AUTH_ACCOUNT --allow-pubsub ">"
-AUTH_USER_PUBKEY=$(nsc describe user --name $ORCHESTRATOR_AUTH_USER --account $AUTH_ACCOUNT --field sub | jq -r)
-echo "assigned auth user pubkey: $AUTH_USER_PUBKEY"
-
-# Step 7: Create "Sentinel" User in AUTH Account (used by host agents in auth-callout service)
-nsc add user --name $AUTH_GUARD_USER --account $AUTH_ACCOUNT --deny-pubsub ">"
-=======
-nsc edit account --name $ADMIN_ACCOUNT --js-streams -1 --js-consumer -1 --js-mem-storage 1G --js-disk-storage 5G
-ADMIN_SIGNING_KEY="$(echo "$(nsc edit account -n $ADMIN_ACCOUNT --sk generate 2>&1)" | grep -oP "signing key\s*\K\S+")"
-ADMIN_ROLE_NAME="admin-role"
-nsc edit signing-key --sk $ADMIN_SIGNING_KEY --role $ADMIN_ROLE_NAME --allow-pub "ADMIN.>","WORKLOAD.>","\$JS.>","\$SYS.>","_INBOX.>","_INBOX_*.>","*._WORKLOAD_INBOX.>","INVENTORY.>" --allow-sub "ADMIN.>""WORKLOAD.>","\$JS.>","\$SYS.>","_INBOX.>","_INBOX_*.>","ORCHESTRATOR._WORKLOAD_INBOX.>","INVENTORY.>" --allow-pub-response
-
-# Step 3: Create HPOS Account with JetStream and scoped signing key
-nsc add account --name $HPOS_ACCOUNT
-nsc edit account --name $HPOS_ACCOUNT --js-streams -1 --js-consumer -1 --js-mem-storage 1G --js-disk-storage 5G
-HPOS_SIGNING_KEY="$(echo "$(nsc edit account -n $HPOS_ACCOUNT --sk generate 2>&1)" | grep -oP "signing key\s*\K\S+")"
-WORKLOAD_ROLE_NAME="workload-role"
-nsc edit signing-key --sk $HPOS_SIGNING_KEY --role $WORKLOAD_ROLE_NAME --allow-pub "WORKLOAD.>","INVENTORY.{{tag(pubkey)}}.>","\$JS.API>","{{tag(pubkey)}}._WORKLOAD_INBOX.>" --allow-sub "WORKLOAD.{{tag(pubkey)}}.*","INVENTORY.{{tag(pubkey)}}.>","\$JS.API>","{{tag(pubkey)}}._WORKLOAD_INBOX.>" --allow-pub-response
-
-# Step 4: Create User "admin" in ADMIN Account
-nsc add user --name admin --account $ADMIN_ACCOUNT
+nsc edit signing-key --sk $HPOS_WORKLOAD_SK --role $WORKLOAD_ROLE_NAME --allow-pub "WORKLOAD.orchestrator.>","WORKLOAD.{{tag(pubkey)}}.>","INVENTORY.*.{{tag(pubkey)}}.update.>","\$JS.API.>","_HPOS_INBOX.{{tag(pubkey)}}.>","_ADMIN_INBOX.orchestrator.>" --allow-sub "WORKLOAD.{{tag(pubkey)}}.>","INVENTORY.*.{{tag(pubkey)}}.>","\$JS.API.>","_HPOS_INBOX.{{tag(pubkey)}}.>" --allow-pub-response
 
 # Step 5: Export/Import WORKLOAD Service Stream between ADMIN and HPOS accounts
 # Share orchestrator (as admin user) workload streams with host
@@ -191,20 +136,23 @@
 nsc add export --name "WORKLOAD_SERVICE" --subject "WORKLOAD.>" --account HPOS
 nsc add import --src-account HPOS --name "WORKLOAD_SERVICE" --remote-subject "WORKLOAD.>" --local-subject "WORKLOAD.>" --account ADMIN
 
-# Step 6: Generate JWT files
-nsc describe operator --raw --output-file $JWT_OUTPUT_DIR/holo_operator.jwt
-nsc describe account --name SYS --raw --output-file $JWT_OUTPUT_DIR/sys_account.jwt
-nsc describe account --name $HPOS_ACCOUNT --raw --output-file $JWT_OUTPUT_DIR/hpos_account.jwt
-nsc describe account --name $ADMIN_ACCOUNT --raw --output-file $JWT_OUTPUT_DIR/admin_account.jwt
->>>>>>> 786ef494
+# Step 6: Create Orchestrator User in ADMIN Account
+nsc add user --name $ADMIN_USER --account $ADMIN_ACCOUNT -K $ADMIN_ROLE_NAME
 
-# Step 8: Configure Auth Callout
+# Step 7: Create Orchestrator User in AUTH Account (used in auth-callout service)
+nsc add user --name $ORCHESTRATOR_AUTH_USER --account $AUTH_ACCOUNT --allow-pubsub ">"
+AUTH_USER_PUBKEY=$(nsc describe user --name $ORCHESTRATOR_AUTH_USER --account $AUTH_ACCOUNT --field sub | jq -r)
+echo "assigned auth user pubkey: $AUTH_USER_PUBKEY"
+
+# Step 8: Create "Sentinel" User in AUTH Account (used by host agents in auth-callout service)
+nsc add user --name $AUTH_GUARD_USER --account $AUTH_ACCOUNT --deny-pubsub ">"
+
+# Step 9: Configure Auth Callout
 echo $AUTH_ACCOUNT_PUBKEY
 echo $AUTH_SK_ACCOUNT_PUBKEY
 nsc edit authcallout --account $AUTH_ACCOUNT --allowed-account "\"$AUTH_ACCOUNT_PUBKEY\",\"$AUTH_SK_ACCOUNT_PUBKEY\"" --auth-user $AUTH_USER_PUBKEY
 
-<<<<<<< HEAD
-# Step 9: Generate JWT files
+# Step 10: Generate JWT files
 nsc generate creds --name $ORCHESTRATOR_AUTH_USER --account $AUTH_ACCOUNT > $LOCAL_CREDS_DIR/$ORCHESTRATOR_AUTH_USER.creds # --> local to hub exclusively
 nsc describe operator --raw --output-file $SHARED_CREDS_DIR/$OPERATOR.jwt
 nsc describe account --name SYS --raw --output-file $SHARED_CREDS_DIR/$SYS_ACCOUNT.jwt
@@ -219,11 +167,8 @@
 extract_signing_key AUTH_ROOT $AUTH_ACCOUNT_PUBKEY
 echo "extracted AUTH root key"
 
-# Step 10: Generate Resolver Config
+# Step 11: Generate Resolver Config
 nsc generate config --nats-resolver --sys-account $SYS_ACCOUNT --force --config-file $RESOLVER_FILE
 
-echo "Setup complete. Shared JWTs and resolver file are in the $SHARED_CREDS_DIR/ directory. Private creds are in the $LOCAL_CREDS_DIR/ directory."
-=======
 echo "Setup complete. JWTs and resolver file are in the $JWT_OUTPUT_DIR/ directory."
->>>>>>> 786ef494
 echo "!! Don't forget to start the NATS server and push the credentials to the server with 'nsc push -A' !!"