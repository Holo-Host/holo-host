--- conflicted
+++ resolved
@@ -242,15 +242,9 @@
         }
     }
 
-<<<<<<< HEAD
     pub async fn publish(&self, payload: PublishInfo) -> Result<(), async_nats::error::Error<async_nats::jetstream::context::PublishErrorKind>> {
         log::debug!(
             "{}Called Publish message: subj={}, msg_id={} data={:?}",
-=======
-    pub async fn publish(&self, payload: PublishInfo) -> Result<(), async_nats::Error> {
-        log::debug!(
-            "{}Published message: subj={}, msg_id={} data={:?}",
->>>>>>> 6e908d8e
             self.service_log_prefix,
             payload.subject,
             payload.msg_id,
