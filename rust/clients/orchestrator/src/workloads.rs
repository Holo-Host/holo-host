--- conflicted
+++ resolved
@@ -17,83 +17,35 @@
 use super::utils;
 use anyhow::{anyhow, Result};
 use async_nats::Message;
-use mongodb::{options::ClientOptions, Client as MongoDBClient};
-<<<<<<< HEAD
-use std::path::PathBuf;
-use std::{collections::HashMap, sync::Arc, time::Duration};
+use mongodb::Client as MongoDBClient;
 use std::str::FromStr;
-use util_libs::{
-    db::mongodb::get_mongodb_url,
-    js_stream_service::{JsServiceParamsPartial, ResponseSubjectsGenerator},
-    nats_js_client::{
-        self, get_event_listeners, get_nats_creds_by_nsc, get_nats_url,
-        Credentials, EndpointType, JsClient, NewJsClientParams,
-    },
-};
-use workload::{
-    orchestrator_api::OrchestratorWorkloadApi,
-    types::{WorkloadApiResult, WorkloadServiceSubjects},
-    WorkloadServiceApi, WORKLOAD_SRV_DESC, WORKLOAD_SRV_NAME, WORKLOAD_SRV_SUBJ,
-    WORKLOAD_SRV_VERSION,
-};
-
-const ORCHESTRATOR_WORKLOAD_CLIENT_NAME: &str = "Orchestrator Workload Manager";
-const ORCHESTRATOR_WORKLOAD_CLIENT_INBOX_PREFIX: &str = "ORCHESTRATOR._WORKLOAD_INBOX";
-
-pub fn create_callback_subject_to_host(
-    is_prefix: bool,
-    tag_name: String,
-    sub_subject_name: String,
-) -> ResponseSubjectsGenerator {
-    Arc::new(move |tag_map: HashMap<String, String>| -> Vec<String> {
-        if is_prefix {
-            let matching_tags = tag_map.into_iter().fold(vec![], |mut acc, (k, v)| {
-                if k.starts_with(&tag_name) {
-                    acc.push(v)
-                }
-                acc
-            });
-            return matching_tags;
-        } else if let Some(tag) = tag_map.get(&tag_name) {
-            return vec![format!("{}.{}", tag, sub_subject_name)];
-        }
-        log::error!("WORKLOAD Error: Failed to find {}. Unable to send orchestrator response to hosting agent for subject {}. Fwding response to `WORKLOAD.ERROR.INBOX`.", tag_name, sub_subject_name);
-        vec!["WORKLOAD.ERROR.INBOX".to_string()]
-    })
-}
-
-pub async fn run() -> Result<(), async_nats::Error> {
-    // ==================== Setup NATS ====================
-    let nats_url = get_nats_url();
-    let creds_path = Credentials::Path(PathBuf::from_str(&get_nats_creds_by_nsc(
-        "HOLO",
-        "ADMIN",
-        "admin",
-    ))?);
-    let event_listeners = get_event_listeners();
-=======
-use std::{sync::Arc, time::Duration};
-use util_libs::{
-    db::mongodb::get_mongodb_url,
-    nats::{
-        jetstream_client::{self, JsClient},
-        types::{ConsumerBuilder, EndpointType, JsClientBuilder, JsServiceBuilder},
-    },
+use std::{path::PathBuf, sync::Arc, time::Duration};
+use util_libs::nats::{
+    jetstream_client::{self, JsClient},
+    types::{ConsumerBuilder, Credentials, EndpointType, JsClientBuilder, JsServiceBuilder},
 };
 use workload::{
     orchestrator_api::OrchestratorWorkloadApi, types::WorkloadServiceSubjects, WorkloadServiceApi,
     WORKLOAD_SRV_DESC, WORKLOAD_SRV_NAME, WORKLOAD_SRV_SUBJ, WORKLOAD_SRV_VERSION,
 };
 
-const ORCHESTRATOR_WORKLOAD_CLIENT_NAME: &str = "Orchestrator Workload Agent";
-const ORCHESTRATOR_WORKLOAD_CLIENT_INBOX_PREFIX: &str = "ORCHESTRATOR._WORKLOAD_INBOX";
-
-pub async fn run() -> Result<(), async_nats::Error> {
+const ORCHESTRATOR_ADMIN_CLIENT_NAME: &str = "Orchestrator Admin Client";
+const ORCHESTRATOR_ADMIN_CLIENT_INBOX_PREFIX: &str = "ORCHESTRATOR._ADMIN_INBOX";
+
+pub async fn run(
+    db_client: MongoDBClient,
+    admin_creds_path: &Option<PathBuf>,
+    nats_connect_timeout_secs: u64,
+) -> Result<(), async_nats::Error> {
     // ==================== Setup NATS ====================
     let nats_url = jetstream_client::get_nats_url();
-    let creds_path = jetstream_client::get_nats_client_creds("HOLO", "WORKLOAD", "orchestrator");
-    let event_listeners = jetstream_client::get_event_listeners();
->>>>>>> 88d976dc
+    let creds_path = admin_creds_path
+        .to_owned()
+        .ok_or(PathBuf::from_str(&jetstream_client::get_nats_creds_by_nsc(
+            "HOLO", "ADMIN", "admin",
+        )))
+        .map(Credentials::Path)
+        .map_err(|e| anyhow!("Failed to locate admin credential path. Err={:?}", e))?;
 
     // Setup JS Stream Service
     let workload_stream_service_params = JsServiceBuilder {
@@ -103,56 +55,44 @@
         service_subject: WORKLOAD_SRV_SUBJ.to_string(),
     };
 
-<<<<<<< HEAD
-    let orchestrator_workload_client = JsClient::new(NewJsClientParams {
-=======
-    let orchestrator_workload_client = JsClient::new(JsClientBuilder {
->>>>>>> 88d976dc
-        nats_url,
-        name: ORCHESTRATOR_WORKLOAD_CLIENT_NAME.to_string(),
-        inbox_prefix: ORCHESTRATOR_WORKLOAD_CLIENT_INBOX_PREFIX.to_string(),
-        service_params: vec![workload_stream_service_params],
-<<<<<<< HEAD
-        credentials: Some(creds_path),
-        request_timeout: Some(Duration::from_secs(5)),
-        ping_interval: Some(Duration::from_secs(10)),
-        listeners: vec![nats_js_client::with_event_listeners(event_listeners)],
-=======
-        credentials_path: Some(creds_path),
-        ping_interval: Some(Duration::from_secs(10)),
-        request_timeout: Some(Duration::from_secs(5)),
-        listeners: vec![jetstream_client::with_event_listeners(event_listeners)],
->>>>>>> 88d976dc
-    })
-    .await?;
-
-    // ==================== Setup DB ====================
-    // Create a new MongoDB Client and connect it to the cluster
-    let mongo_uri = get_mongodb_url();
-    let client_options = ClientOptions::parse(mongo_uri).await?;
-    let client = MongoDBClient::with_options(client_options)?;
+    let orchestrator_workload_client = tokio::select! {
+        client = async {loop {
+            let c = JsClient::new(JsClientBuilder {
+                nats_url: nats_url.clone(),
+                name: ORCHESTRATOR_ADMIN_CLIENT_NAME.to_string(),
+                inbox_prefix: ORCHESTRATOR_ADMIN_CLIENT_INBOX_PREFIX.to_string(),
+                service_params: vec![workload_stream_service_params.clone()],
+                credentials: Some(vec![creds_path.clone()]),
+                ping_interval: Some(Duration::from_secs(10)),
+                request_timeout: Some(Duration::from_secs(5)),
+                listeners: vec![jetstream_client::with_event_listeners(jetstream_client::get_event_listeners())],
+            })
+            .await
+                .map_err(|e| anyhow::anyhow!("connecting to NATS via {nats_url}: {e}"));
+
+                match c {
+                    Ok(client) => break client,
+                    Err(e) => {
+                        let duration = tokio::time::Duration::from_millis(100);
+                        log::warn!("{}, retrying in {duration:?}", e);
+                        tokio::time::sleep(duration).await;
+                    }
+                }
+            }} => client,
+        _ = {
+            log::debug!("will time out waiting for NATS after {nats_connect_timeout_secs:?}");
+            tokio::time::sleep(tokio::time::Duration::from_secs(nats_connect_timeout_secs))
+        } => {
+            return Err(async_nats::Error::from(anyhow!("timed out waiting for NATS on {:?}", nats_url)));
+        }
+    };
 
     // ==================== Setup API & Register Endpoints ====================
     // Instantiate the Workload API (requires access to db client)
-    let workload_api = OrchestratorWorkloadApi::new(&client).await?;
+    let workload_api = OrchestratorWorkloadApi::new(&db_client).await?;
 
     // Register Workload Streams for Orchestrator to consume and proceess
-<<<<<<< HEAD
-    // NB: These subjects below are published by external Developer, the Nats-DB-Connector, or the Host Agent
-    let workload_add_subject = serde_json::to_string(&WorkloadServiceSubjects::Add)?;
-    let workload_update_subject = serde_json::to_string(&WorkloadServiceSubjects::Update)?;
-    let workload_remove_subject = serde_json::to_string(&WorkloadServiceSubjects::Remove)?;
-    let workload_db_insert_subject = serde_json::to_string(&WorkloadServiceSubjects::Insert)?;
-    let workload_db_modification_subject = serde_json::to_string(&WorkloadServiceSubjects::Modify)?;
-    let workload_handle_status_subject =
-        serde_json::to_string(&WorkloadServiceSubjects::HandleStatusUpdate)?;
-    let workload_start_subject = serde_json::to_string(&WorkloadServiceSubjects::Start)?;
-    let workload_update_installed_subject =
-        serde_json::to_string(&WorkloadServiceSubjects::UpdateInstalled)?;
-
-=======
     // NB: These subjects are published by external Developer (via external api), the Nats-DB-Connector, or the Hosting Agent
->>>>>>> 88d976dc
     let workload_service = orchestrator_workload_client
         .get_js_service(WORKLOAD_SRV_NAME.to_string())
         .await
@@ -162,32 +102,14 @@
 
     // Published by Developer
     workload_service
-<<<<<<< HEAD
-        .add_consumer::<WorkloadApiResult>(
-            "add_workload",        // consumer name
-            &workload_add_subject, // consumer stream subj
-            EndpointType::Async(workload_api.call(
-=======
         .add_consumer(ConsumerBuilder {
             name: "add_workload".to_string(),
             endpoint_subject: WorkloadServiceSubjects::Add.as_ref().to_string(),
             handler: EndpointType::Async(workload_api.call(
->>>>>>> 88d976dc
                 |api: OrchestratorWorkloadApi, msg: Arc<Message>| async move {
                     api.add_workload(msg).await
                 },
             )),
-<<<<<<< HEAD
-            None,
-        )
-        .await?;
-
-    workload_service
-        .add_consumer::<WorkloadApiResult>(
-            "update_workload",        // consumer name
-            &workload_update_subject, // consumer stream subj
-            EndpointType::Async(workload_api.call(
-=======
             response_subject_fn: None,
         })
         .await?;
@@ -197,22 +119,10 @@
             name: "update_workload".to_string(),
             endpoint_subject: WorkloadServiceSubjects::Update.as_ref().to_string(),
             handler: EndpointType::Async(workload_api.call(
->>>>>>> 88d976dc
                 |api: OrchestratorWorkloadApi, msg: Arc<Message>| async move {
                     api.update_workload(msg).await
                 },
             )),
-<<<<<<< HEAD
-            None,
-        )
-        .await?;
-
-    workload_service
-        .add_consumer::<WorkloadApiResult>(
-            "remove_workload",        // consumer name
-            &workload_remove_subject, // consumer stream subj
-            EndpointType::Async(workload_api.call(
-=======
             response_subject_fn: None,
         })
         .await?;
@@ -222,52 +132,24 @@
             name: "remove_workload".to_string(),
             endpoint_subject: WorkloadServiceSubjects::Remove.as_ref().to_string(),
             handler: EndpointType::Async(workload_api.call(
->>>>>>> 88d976dc
                 |api: OrchestratorWorkloadApi, msg: Arc<Message>| async move {
                     api.remove_workload(msg).await
                 },
             )),
-<<<<<<< HEAD
-            None,
-        )
-=======
-            response_subject_fn: None,
-        })
->>>>>>> 88d976dc
+            response_subject_fn: None,
+        })
         .await?;
 
     // Automatically published by the Nats-DB-Connector
     workload_service
-<<<<<<< HEAD
-        .add_consumer::<WorkloadApiResult>(
-            "handle_db_insertion",       // consumer name
-            &workload_db_insert_subject, // consumer stream subj
-            EndpointType::Async(workload_api.call(
-=======
         .add_consumer(ConsumerBuilder {
             name: "handle_db_insertion".to_string(),
             endpoint_subject: WorkloadServiceSubjects::Insert.as_ref().to_string(),
             handler: EndpointType::Async(workload_api.call(
->>>>>>> 88d976dc
                 |api: OrchestratorWorkloadApi, msg: Arc<Message>| async move {
                     api.handle_db_insertion(msg).await
                 },
             )),
-<<<<<<< HEAD
-            Some(create_callback_subject_to_host(
-                true,
-                "assigned_hosts".to_string(),
-                workload_start_subject,
-            )),
-        )
-        .await?;
-
-    workload_service
-        .add_consumer::<WorkloadApiResult>(
-            "handle_db_modification",          // consumer name
-            &workload_db_modification_subject, // consumer stream subj
-            EndpointType::Async(workload_api.call(
-=======
             response_subject_fn: Some(utils::create_callback_subject_to_host(
                 true,
                 "assigned_hosts".to_string(),
@@ -281,19 +163,10 @@
             name: "handle_db_modification".to_string(),
             endpoint_subject: WorkloadServiceSubjects::Modify.as_ref().to_string(),
             handler: EndpointType::Async(workload_api.call(
->>>>>>> 88d976dc
                 |api: OrchestratorWorkloadApi, msg: Arc<Message>| async move {
                     api.handle_db_modification(msg).await
                 },
             )),
-<<<<<<< HEAD
-            Some(create_callback_subject_to_host(
-                true,
-                "assigned_hosts".to_string(),
-                workload_update_installed_subject,
-            )),
-        )
-=======
             response_subject_fn: Some(utils::create_callback_subject_to_host(
                 true,
                 "assigned_hosts".to_string(),
@@ -302,35 +175,22 @@
                     .to_string(),
             )),
         })
->>>>>>> 88d976dc
         .await?;
 
     // Published by the Host Agent
     workload_service
-<<<<<<< HEAD
-        .add_consumer::<WorkloadApiResult>(
-            "handle_status_update",          // consumer name
-            &workload_handle_status_subject, // consumer stream subj
-            EndpointType::Async(workload_api.call(
-=======
         .add_consumer(ConsumerBuilder {
             name: "handle_status_update".to_string(),
             endpoint_subject: WorkloadServiceSubjects::HandleStatusUpdate
                 .as_ref()
                 .to_string(),
             handler: EndpointType::Async(workload_api.call(
->>>>>>> 88d976dc
                 |api: OrchestratorWorkloadApi, msg: Arc<Message>| async move {
                     api.handle_status_update(msg).await
                 },
             )),
-<<<<<<< HEAD
-            None,
-        )
-=======
-            response_subject_fn: None,
-        })
->>>>>>> 88d976dc
+            response_subject_fn: None,
+        })
         .await?;
 
     // ==================== Close and Clean Client ====================
