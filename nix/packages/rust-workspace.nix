/*
This exposes all crates in the workspace as a single package attribute.
It also enforces various tests.

Losely following the tutorial at https://crane.dev/examples/quick-start-workspace.html
*/
{
  flake,
  pkgs,
  system,
  perSystem,
  ...
}: let
  craneLib = flake.lib.mkCraneLib {inherit pkgs system;};
  src = craneLib.cleanCargoSource flake;
  commonArgs = {
    inherit src;
    strictDeps = true;

    nativeBuildInputs = [
      # perl needed for openssl on all platforms
      pkgs.perl
      pkgs.pkg-config
    ];

    buildInputs =
      [
        pkgs.openssl.dev
        pkgs.openssl
      ]
      ++ pkgs.lib.optionals pkgs.stdenv.isDarwin [
        # Additional darwin specific inputs can be set here
        pkgs.libiconv
      ];

    # Additional environment variables can be set directly
    # MY_CUSTOM_VAR = "some value";
    IGNORE_TESTS_IN_BUILDBOT = "true";

    meta.platforms = pkgs.lib.platforms.linux;
  };

  # Build *just* the cargo dependencies (of the entire workspace),
  # so we can reuse all of that work (e.g. via cachix) when running in CI
  # It is *highly* recommended to use something like cargo-hakari to avoid
  # cache misses when building individual top-level-crates
  cargoArtifacts = craneLib.buildDepsOnly commonArgs;
in
  craneLib.buildPackage (
    pkgs.lib.attrsets.recursiveUpdate commonArgs {
      inherit cargoArtifacts;

      # NB: we disable tests since we'll run them all via cargo-nextest
      doCheck = false;

      passthru.individual = let
        fileSetForCrate = paths:
          pkgs.lib.fileset.toSource {
            root = ../../.;
            # TODO(refactor): DRY this based on the workspace Cargo.toml
            fileset = pkgs.lib.fileset.unions (
              [
                (craneLib.fileset.cargoTomlAndLock ../..)

                (craneLib.fileset.commonCargoSources ../../rust/util_libs/nats)
                (craneLib.fileset.commonCargoSources ../../rust/util_libs/db)
                (craneLib.fileset.commonCargoSources ../../rust/hpos-hal)
                (craneLib.fileset.commonCargoSources ../../rust/service_apis/workload)
                (craneLib.fileset.commonCargoSources ../../rust/service_apis/inventory)
<<<<<<< HEAD
                (craneLib.fileset.commonCargoSources ../../rust/service_apis/authentication)
                (craneLib.fileset.commonCargoSources ../../rust/util_libs/nsc_client)
                (craneLib.fileset.commonCargoSources ../../rust/util_libs/nsc_proxy_server)
=======
>>>>>>> 798c7857
                (craneLib.fileset.commonCargoSources ../../rust/ham)
                (craneLib.fileset.commonCargoSources ../../rust/netdiag)
              ]
              ++ paths
            );
          };

        commonCargoArtifacts = craneLib.buildDepsOnly (
          pkgs.lib.attrsets.recursiveUpdate commonArgs {
            src = fileSetForCrate [];
          }
        );

        mkCargoArtifacts = src:
          craneLib.buildDepsOnly (
            pkgs.lib.attrsets.recursiveUpdate commonArgs {
              cargoArtifacts = commonCargoArtifacts;
              inherit src;
            }
          );

        individualCrateArgs = pkgs.lib.attrsets.recursiveUpdate commonArgs {
          inherit (craneLib.crateNameFromCargoToml {inherit src;}) version;
          # NB: we disable tests since we'll run them all via cargo-nextest
          doCheck = false;
        };
      in {
        host_agent = let
          src = fileSetForCrate [
            (craneLib.fileset.commonCargoSources ../../rust/clients/host_agent)
          ];
        in
          craneLib.buildPackage (
            individualCrateArgs
            // {
              inherit src;

              pname = "host_agent";
              cargoExtraArgs = "-p host_agent";
              cargoArtifacts = mkCargoArtifacts src;
              meta.mainProgram = "host_agent";
            }
          );

        orchestrator = let
          src = fileSetForCrate [
            (craneLib.fileset.commonCargoSources ../../rust/clients/orchestrator)
          ];
        in
          craneLib.buildPackage (
            individualCrateArgs
            // {
              inherit src;

              pname = "orchestrator";
              cargoExtraArgs = "-p orchestrator";
              cargoArtifacts = mkCargoArtifacts src;
            }
          );

        ham = let
          src = fileSetForCrate [
            (craneLib.fileset.commonCargoSources ../../rust/ham)
          ];
        in
          craneLib.buildPackage (
            individualCrateArgs
            // {
              inherit src;

              pname = "ham";
              cargoExtraArgs = "-p ham";
              cargoArtifacts = mkCargoArtifacts src;
            }
          );

        holo-gateway = let
          src = fileSetForCrate [
            (craneLib.fileset.commonCargoSources ../../rust/holo-gateway)
          ];
        in
          craneLib.buildPackage (
            individualCrateArgs
            // {
              inherit src;

              pname = "holo-gateway";
              cargoExtraArgs = "-p holo-gateway";
              cargoArtifacts = mkCargoArtifacts src;
            }
          );

        nsc_proxy_server =
          let
            src = fileSetForCrate [
              (craneLib.fileset.commonCargoSources ../../rust/util_libs/nsc_proxy_server)
            ];
          in
          craneLib.buildPackage (
            individualCrateArgs
            // {
              inherit src;

              pname = "nsc_proxy_server";
              cargoExtraArgs = "-p nsc_proxy_server";
              cargoArtifacts = mkCargoArtifacts src;
              meta.mainProgram = "nsc_proxy_server";
            }
          );
      };

      passthru.tests = {
        clippy = craneLib.cargoClippy (
          pkgs.lib.attrsets.recursiveUpdate commonArgs {
            inherit cargoArtifacts;
            cargoClippyExtraArgs = "--all-targets -- --deny warnings";
            IGNORE_TESTS_IN_BUILDBOT = "true";
          }
        );

        doc = craneLib.cargoDoc (
          pkgs.lib.attrsets.recursiveUpdate commonArgs {
            inherit cargoArtifacts;
            IGNORE_TESTS_IN_BUILDBOT = "true";
          }
        );

        # TODO: Audit licenses
        # deny = craneLib.cargoDeny {
        #   inherit src;
        # };

        nextest = craneLib.cargoNextest (
          pkgs.lib.attrsets.recursiveUpdate commonArgs {
            inherit cargoArtifacts;

            # this will allow some read-only (by ways of little permissions) machine introspection.
            __noChroot = true;

            nativeBuildInputs =
              # TODO(dry): the recursiveUpdate is supposed to merge this list with commonArgs.nativeBuildInputs, but it doesn't work.
              commonArgs.nativeBuildInputs
              ++ [
                ## hpos-hal
                pkgs.dosfstools
                pkgs.e2fsprogs
                pkgs.coreutils
                pkgs.systemd

                # pkgs.dmidecode
                # (pkgs.writeShellScriptBin "sudo" ''
                #   exec "$@"
                # '')

                ## NATS/mongodb integration tests
                pkgs.nats-server
                pkgs.nsc

                # link only the `hc` binaries into the devshell
                (pkgs.runCommand "hc" {} ''
                  mkdir -p $out/bin
                  for bin in ${perSystem.holonix_0_4.holochain}/bin/hc*; do
                    ln -s $bin $out/bin/
                  done
                '')

                # MongoDB only needed for tests
                pkgs.mongodb-ce
              ];

            partitions = 1;
            partitionType = "count";
            IGNORE_TESTS_IN_BUILDBOT = "true";
          }
        );
      };
    }
  )<|MERGE_RESOLUTION|>--- conflicted
+++ resolved
@@ -67,12 +67,9 @@
                 (craneLib.fileset.commonCargoSources ../../rust/hpos-hal)
                 (craneLib.fileset.commonCargoSources ../../rust/service_apis/workload)
                 (craneLib.fileset.commonCargoSources ../../rust/service_apis/inventory)
-<<<<<<< HEAD
                 (craneLib.fileset.commonCargoSources ../../rust/service_apis/authentication)
                 (craneLib.fileset.commonCargoSources ../../rust/util_libs/nsc_client)
                 (craneLib.fileset.commonCargoSources ../../rust/util_libs/nsc_proxy_server)
-=======
->>>>>>> 798c7857
                 (craneLib.fileset.commonCargoSources ../../rust/ham)
                 (craneLib.fileset.commonCargoSources ../../rust/netdiag)
               ]
