/*
 This client is associated with the:
    - HPOS account
    - host user

This client is responsible for subscribing to workload streams that handle:
    - installing new workloads onto the hosting device
    - removing workloads from the hosting device
    - sending workload status upon request
    - sending out active periodic workload reports
*/

use super::utils::create_callback_subject_to_orchestrator;
use anyhow::{anyhow, Result};
use async_nats::Message;
<<<<<<< HEAD
use std::{path::PathBuf, sync::Arc, time::Duration};
use util_libs::nats::{
    jetstream_client,
    types::{ConsumerBuilder, Credentials, EndpointType, JsClientBuilder, JsServiceBuilder},
=======
use nats_utils::{
    jetstream_client::JsClient,
    types::{ConsumerBuilder, EndpointType, JsServiceBuilder},
>>>>>>> f56c8ce4
};
use std::sync::Arc;
use workload::{
    host_api::HostWorkloadApi, types::WorkloadServiceSubjects, WorkloadServiceApi,
    WORKLOAD_SRV_DESC, WORKLOAD_SRV_NAME, WORKLOAD_SRV_SUBJ, WORKLOAD_SRV_VERSION,
};
<<<<<<< HEAD
const HOST_AGENT_CLIENT_NAME: &str = "Host Agent";
const HOST_AGENT_INBOX_PREFIX: &str = "_HPOS_INBOX";

=======

// TODO: Use _host_creds_path for auth once we add in the more resilient auth pattern.
>>>>>>> f56c8ce4
pub async fn run(
    mut host_client: JsClient,
    host_pubkey: &str,
) -> Result<JsClient, async_nats::Error> {
    log::info!("Host Agent Client: starting workload service...");
    log::info!("host_pubkey : {}", host_pubkey);

<<<<<<< HEAD
    let pubkey_lowercase = host_pubkey.to_string().to_lowercase();

    // ==================== Setup NATS ====================
    // Connect to Nats server
    let nats_url = jetstream_client::get_nats_url();
    log::info!("nats_url : {}", nats_url);

    let host_creds = host_creds_path
        .to_owned()
        .map(Credentials::Path)
        .ok_or_else(|| async_nats::Error::from("error"))?;

    // Spin up Nats Client and load the Js Stream Service
    let mut host_workload_client = jetstream_client::JsClient::new(JsClientBuilder {
        nats_url: nats_url.clone(),
        name: HOST_AGENT_CLIENT_NAME.to_string(),
        inbox_prefix: format!("{}.{}", HOST_AGENT_INBOX_PREFIX, pubkey_lowercase),
        credentials: Some(vec![host_creds.clone()]),
        ping_interval: Some(Duration::from_secs(10)),
        request_timeout: Some(Duration::from_secs(29)),
        listeners: vec![jetstream_client::with_event_listeners(
            jetstream_client::get_event_listeners(),
        )],
    })
    .await
    .map_err(|e| anyhow::anyhow!("connecting to NATS via {nats_url}: {e}"))?;

    // ==================== Setup JS Stream Service ====================
=======
>>>>>>> f56c8ce4
    // Instantiate the Workload API
    let workload_api = HostWorkloadApi::default();
    let pubkey_lowercase = host_pubkey.to_lowercase();

    // Register Workload Streams for Host Agent to consume
    // NB: Subjects are published by orchestrator or nats-db-connector
    let workload_stream_service = JsServiceBuilder {
        name: WORKLOAD_SRV_NAME.to_string(),
        description: WORKLOAD_SRV_DESC.to_string(),
        version: WORKLOAD_SRV_VERSION.to_string(),
        service_subject: WORKLOAD_SRV_SUBJ.to_string(),
    };
    host_client.add_js_service(workload_stream_service).await?;

    let workload_service = host_client
        .get_js_service(WORKLOAD_SRV_NAME.to_string())
        .await
        .ok_or(anyhow!(
            "Failed to locate workload service. Unable to run holo agent workload service."
        ))?;

    workload_service
        .add_consumer(ConsumerBuilder {
            name: "install_workload".to_string(),
            subject: format!(
                "{}.{}",
                pubkey_lowercase,
                WorkloadServiceSubjects::Install.as_ref()
            ),
            handler: EndpointType::Async(
                workload_api.call(|api: HostWorkloadApi, msg: Arc<Message>| async move {
                    api.install_workload(msg).await
                }),
            ),
            response_subject_fn: None,
        })
        .await?;

    workload_service
        .add_consumer(ConsumerBuilder {
            name: "update_installed_workload".to_string(),
            subject: format!(
                "{}.{}",
                pubkey_lowercase,
                WorkloadServiceSubjects::UpdateInstalled.as_ref()
            ),
            handler: EndpointType::Async(
                workload_api.call(|api: HostWorkloadApi, msg: Arc<Message>| async move {
                    api.update_workload(msg).await
                }),
            ),
            response_subject_fn: None,
        })
        .await?;

    workload_service
        .add_consumer(ConsumerBuilder {
            name: "uninstall_workload".to_string(),
            subject: format!(
                "{}.{}",
                pubkey_lowercase,
                WorkloadServiceSubjects::Uninstall.as_ref()
            ),
            handler: EndpointType::Async(workload_api.call(
                |api: HostWorkloadApi, msg: Arc<Message>| async move {
                    api.uninstall_workload(msg).await
                },
            )),
            response_subject_fn: None,
        })
        .await?;

    let update_workload_status_response = create_callback_subject_to_orchestrator(
        WorkloadServiceSubjects::HandleStatusUpdate
            .as_ref()
            .to_string(),
    );
    workload_service
        .add_consumer(ConsumerBuilder {
            name: "fetch_workload_status".to_string(),
            subject: format!(
                "{}.{}",
                pubkey_lowercase,
                WorkloadServiceSubjects::SendStatus.as_ref()
            ),
            handler: EndpointType::Async(workload_api.call(
                |api: HostWorkloadApi, msg: Arc<Message>| async move {
                    api.fetch_workload_status(msg).await
                },
            )),
            response_subject_fn: Some(update_workload_status_response),
        })
        .await?;

    Ok(host_client)
}<|MERGE_RESOLUTION|>--- conflicted
+++ resolved
@@ -13,30 +13,17 @@
 use super::utils::create_callback_subject_to_orchestrator;
 use anyhow::{anyhow, Result};
 use async_nats::Message;
-<<<<<<< HEAD
-use std::{path::PathBuf, sync::Arc, time::Duration};
-use util_libs::nats::{
-    jetstream_client,
-    types::{ConsumerBuilder, Credentials, EndpointType, JsClientBuilder, JsServiceBuilder},
-=======
 use nats_utils::{
     jetstream_client::JsClient,
     types::{ConsumerBuilder, EndpointType, JsServiceBuilder},
->>>>>>> f56c8ce4
 };
 use std::sync::Arc;
 use workload::{
     host_api::HostWorkloadApi, types::WorkloadServiceSubjects, WorkloadServiceApi,
     WORKLOAD_SRV_DESC, WORKLOAD_SRV_NAME, WORKLOAD_SRV_SUBJ, WORKLOAD_SRV_VERSION,
 };
-<<<<<<< HEAD
-const HOST_AGENT_CLIENT_NAME: &str = "Host Agent";
-const HOST_AGENT_INBOX_PREFIX: &str = "_HPOS_INBOX";
-
-=======
 
 // TODO: Use _host_creds_path for auth once we add in the more resilient auth pattern.
->>>>>>> f56c8ce4
 pub async fn run(
     mut host_client: JsClient,
     host_pubkey: &str,
@@ -44,37 +31,6 @@
     log::info!("Host Agent Client: starting workload service...");
     log::info!("host_pubkey : {}", host_pubkey);
 
-<<<<<<< HEAD
-    let pubkey_lowercase = host_pubkey.to_string().to_lowercase();
-
-    // ==================== Setup NATS ====================
-    // Connect to Nats server
-    let nats_url = jetstream_client::get_nats_url();
-    log::info!("nats_url : {}", nats_url);
-
-    let host_creds = host_creds_path
-        .to_owned()
-        .map(Credentials::Path)
-        .ok_or_else(|| async_nats::Error::from("error"))?;
-
-    // Spin up Nats Client and load the Js Stream Service
-    let mut host_workload_client = jetstream_client::JsClient::new(JsClientBuilder {
-        nats_url: nats_url.clone(),
-        name: HOST_AGENT_CLIENT_NAME.to_string(),
-        inbox_prefix: format!("{}.{}", HOST_AGENT_INBOX_PREFIX, pubkey_lowercase),
-        credentials: Some(vec![host_creds.clone()]),
-        ping_interval: Some(Duration::from_secs(10)),
-        request_timeout: Some(Duration::from_secs(29)),
-        listeners: vec![jetstream_client::with_event_listeners(
-            jetstream_client::get_event_listeners(),
-        )],
-    })
-    .await
-    .map_err(|e| anyhow::anyhow!("connecting to NATS via {nats_url}: {e}"))?;
-
-    // ==================== Setup JS Stream Service ====================
-=======
->>>>>>> f56c8ce4
     // Instantiate the Workload API
     let workload_api = HostWorkloadApi::default();
     let pubkey_lowercase = host_pubkey.to_lowercase();
