[workspace]
resolver = "2"
package.version = "0.1.0"
metadata.crane.name = "holo-host-workspace"

members = [
    "rust/hpos-hal",
    "rust/clients/host_agent",
    "rust/clients/orchestrator",
<<<<<<< HEAD
    "rust/services/authentication",
=======
    "rust/services/inventory",
>>>>>>> 786ef494
    "rust/services/workload",
    "rust/services/inventory",
    "rust/util_libs",
    "rust/netdiag",
]

[workspace.dependencies]
async-nats = { version = "0.38.0", features = ["service"] }
tokio = { version = "1", features = ["full"] }
clap = { version = "4.5.23", features = ["derive"] }
thiserror = "2.0"
thiserror-context = "0.1"
futures = "0.3.31"
anyhow = "1.0"
serde = "1.0.215"
serde_derive = "1.0.215"
serde_json = "1.0.133"
dotenv = "0.15.0"
env_logger = "0.11.0"
log = "0.4.17"

[profile.dev]
opt-level = "z"

[profile.release]
opt-level = "z"<|MERGE_RESOLUTION|>--- conflicted
+++ resolved
@@ -7,13 +7,9 @@
     "rust/hpos-hal",
     "rust/clients/host_agent",
     "rust/clients/orchestrator",
-<<<<<<< HEAD
     "rust/services/authentication",
-=======
     "rust/services/inventory",
->>>>>>> 786ef494
     "rust/services/workload",
-    "rust/services/inventory",
     "rust/util_libs",
     "rust/netdiag",
 ]
