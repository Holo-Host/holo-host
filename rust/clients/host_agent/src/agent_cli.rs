--- conflicted
+++ resolved
@@ -1,12 +1,8 @@
 use std::path::PathBuf;
 
-<<<<<<< HEAD
 /// Module containing all of the Clap Derive structs/definitions that make up the agent's
-=======
+/// command line. To start the agent daemon (usually from systemd), use `host_agent daemonize`.
 use clap::{Args, Parser, Subcommand};
-/// MOdule containing all of the Clap Derive structs/definitions that make up the agent's
->>>>>>> 160be946
-/// command line. To start the agent daemon (usually from systemd), use `host_agent daemonize`.
 use netdiag::IPVersion;
 
 #[derive(Parser)]
