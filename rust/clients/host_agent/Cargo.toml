--- conflicted
+++ resolved
@@ -28,13 +28,8 @@
 bytes = "1.8.0"
 rand = "0.8.5"
 tempfile = "3.15.0"
-hpos-hal = { path = "../../hpos-hal" }
+machineid-rs = "1.2.4"
 util_libs = { path = "../../util_libs" }
 workload = { path = "../../services/workload" }
-<<<<<<< HEAD
-=======
 hpos-hal = { path = "../../hpos-hal" }
-netdiag = { path = "../../netdiag" }
-tempfile = "3.15.0"
-machineid-rs = "1.2.4"
->>>>>>> 67be78fb
+netdiag = { path = "../../netdiag" }