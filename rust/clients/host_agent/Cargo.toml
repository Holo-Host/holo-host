--- conflicted
+++ resolved
@@ -25,10 +25,6 @@
 rand = "0.8.5"
 util_libs = { path = "../../util_libs" }
 workload = { path = "../../services/workload" }
-<<<<<<< HEAD
 authentication = { path = "../../services/authentication" }
 hpos-hal = { path = "../../hpos-hal" }
-=======
-hpos-hal = { path = "../../hpos-hal" }
-tempfile = "3.15.0"
->>>>>>> c040a206
+tempfile = "3.15.0"