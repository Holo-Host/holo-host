[package]
name = "host_agent"
version = "0.0.1"
edition = "2021"

[dependencies]
async-nats = { workspace = true }
anyhow = { workspace = true }
tokio = { workspace = true }
futures = { workspace = true }
serde = { workspace = true }
serde_json = { workspace = true }
log = { workspace = true }
dotenv = { workspace = true }
clap = { workspace = true }
thiserror = { workspace = true }
url = { version = "2", features = ["serde"] }
bson = { version = "2.6.1", features = ["chrono-0_4"] }
env_logger = { workspace = true }
mongodb = "3.1"
chrono = "0.4.0"
bytes = "1.8.0"
nkeys = "=0.4.4"
rand = "0.8.5"
util_libs = { path = "../../util_libs" }
workload = { path = "../../services/workload" }
<<<<<<< HEAD
authentication = { path = "../../services/authentication" }
=======
hpos-hal = { path = "../../hpos-hal" }
>>>>>>> 6160244c
<|MERGE_RESOLUTION|>--- conflicted
+++ resolved
@@ -24,8 +24,5 @@
 rand = "0.8.5"
 util_libs = { path = "../../util_libs" }
 workload = { path = "../../services/workload" }
-<<<<<<< HEAD
 authentication = { path = "../../services/authentication" }
-=======
-hpos-hal = { path = "../../hpos-hal" }
->>>>>>> 6160244c
+hpos-hal = { path = "../../hpos-hal" }