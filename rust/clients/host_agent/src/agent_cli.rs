--- conflicted
+++ resolved
@@ -37,16 +37,15 @@
     #[arg(long, help = "directory to contain the NATS persistence")]
     pub(crate) store_dir: Option<PathBuf>,
 
+    #[arg(help = "path to NATS credentials used for the LeafNode SYS user management")]
+    pub(crate) nats_leafnode_client_sys_creds_path: Option<PathBuf>,
+
     #[arg(
         long,
         help = "path to NATS credentials used for the LeafNode client connection"
     )]
     pub(crate) nats_leafnode_client_creds_path: Option<PathBuf>,
 
-<<<<<<< HEAD
-    #[arg(help = "path to NATS credentials used for the LeafNode SYS user management")]
-    pub(crate) nats_leafnode_client_sys_creds_path: Option<PathBuf>,
-=======
     #[arg(long, help = "connection URL to the hub")]
     pub(crate) hub_url: String,
 
@@ -55,7 +54,6 @@
         help = "whether to tolerate unknown remote TLS certificates for the connection to the hub"
     )]
     pub(crate) hub_tls_insecure: bool,
->>>>>>> a3fcea7c
 
     #[arg(
         long,
