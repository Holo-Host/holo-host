[package]
name = "orchestrator"
version = "0.0.1"
edition = "2021"

[dependencies]
async-nats = { workspace = true }
anyhow = { workspace = true }
tokio = { workspace = true }
futures = { workspace = true }
serde = { workspace = true }
serde_json = { workspace = true }
log = { workspace = true }
dotenv = { workspace = true }
thiserror = { workspace = true }
url = { version = "2", features = ["serde"] }
bson = { version = "2.6.1", features = ["chrono-0_4"] }
serde_with = { version = "3.1", features = ["macros"] }
env_logger = { workspace = true }
mongodb = "3.1.0"
strum_macros = "0.25"
chrono = "0.4.0"
bytes = "1.8.0"
nkeys = "=0.4.4"
actix-web = "4"
utoipa-swagger-ui = { version = "9", features = [
  "actix-web",
  # Enables vendored Swagger UI via utoipa-swagger-ui-vendored crate.
  "vendored",
] }
utoipa = { version = "5", features = ["actix_extras"] }
nats_utils = { path = "../../util_libs/nats" }
db_utils = { path = "../../util_libs/db" }
workload = { path = "../../services/workload" }
<<<<<<< HEAD
inventory = { path = "../../services/inventory" }
authentication = { path = "../../services/authentication" }
=======
authentication = { path = "../../services/authentication" }
inventory = { path = "../../services/inventory" }
>>>>>>> d1d56d8c
<|MERGE_RESOLUTION|>--- conflicted
+++ resolved
@@ -32,10 +32,5 @@
 nats_utils = { path = "../../util_libs/nats" }
 db_utils = { path = "../../util_libs/db" }
 workload = { path = "../../services/workload" }
-<<<<<<< HEAD
 inventory = { path = "../../services/inventory" }
-authentication = { path = "../../services/authentication" }
-=======
-authentication = { path = "../../services/authentication" }
-inventory = { path = "../../services/inventory" }
->>>>>>> d1d56d8c
+authentication = { path = "../../services/authentication" }